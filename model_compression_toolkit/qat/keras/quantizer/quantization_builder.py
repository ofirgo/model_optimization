--- conflicted
+++ resolved
@@ -17,35 +17,15 @@
 from model_compression_toolkit.core import common
 from model_compression_toolkit.core.common import Logger
 from model_compression_toolkit.core.common.framework_info import FrameworkInfo
-<<<<<<< HEAD
+from model_compression_toolkit.qat.common.qat_get_quantizer_config import get_trainable_quantizer_weights_config, \
+    get_trainable_quantizer_activation_config, get_trainable_quantizer_quantization_candidates
 from model_compression_toolkit.core.common.target_platform import QuantizationMethod
 from model_compression_toolkit.qat.keras.quantizer.base_keras_qat_quantizer import BaseKerasQATTrainableQuantizer
 from model_compression_toolkit.qat.common.qat_config import QATConfig, TrainingMethod
 from model_compression_toolkit.quantizers_infrastructure import QuantizationTarget
-from model_compression_toolkit.quantizers_infrastructure.common.base_trainable_quantizer_config import \
-    TrainableQuantizerWeightsConfig, TrainableQuantizerActivationConfig
 from model_compression_toolkit.quantizers_infrastructure.common.constants import QUANTIZATION_TARGET, \
     QUANTIZATION_METHOD, QUANTIZER_TYPE
 from model_compression_toolkit.quantizers_infrastructure.common.get_all_subclasses import get_all_subclasses
-=======
-from model_compression_toolkit import quantizers_infrastructure as qi
-from model_compression_toolkit.qat.common.qat_get_quantizer_config import get_trainable_quantizer_weights_config, \
-    get_trainable_quantizer_activation_config, get_trainable_quantizer_quantization_candidates
-from model_compression_toolkit.qat.keras.quantizer.ste_rounding.symmetric_ste import STEWeightQuantizer, STEActivationQuantizer
-from model_compression_toolkit.qat.keras.quantizer.ste_rounding.uniform_ste import STEUniformWeightQuantizer
-from model_compression_toolkit.qat.common.qat_config import QATConfig, TrainingMethod
-from model_compression_toolkit.qat.keras.quantizer.ste_rounding.uniform_ste import STEUniformWeightQuantizer, STEUniformActivationQuantizer
-
-
-METHOD2WEIGHTQUANTIZER = {TrainingMethod.STE: {qi.QuantizationMethod.SYMMETRIC: STEWeightQuantizer,
-                                               qi.QuantizationMethod.POWER_OF_TWO: STEWeightQuantizer,
-                                               qi.QuantizationMethod.UNIFORM: STEUniformWeightQuantizer}}
-
-METHOD2ACTQUANTIZER = {TrainingMethod.STE: {qi.QuantizationMethod.SYMMETRIC: STEActivationQuantizer,
-                                            qi.QuantizationMethod.POWER_OF_TWO: STEActivationQuantizer,
-                                            qi.QuantizationMethod.UNIFORM: STEUniformActivationQuantizer}}
->>>>>>> 8b7f2786
-
 
 
 def _get_quantizer_class(quant_target: QuantizationTarget,
@@ -97,7 +77,6 @@
         weights_quantizers: A dictionary between a weight's name to its quantizer.
         activation_quantizers: A list of activations quantization, one for each layer output.
     """
-
     if len(n.candidates_quantization_cfg) > 1:
         wq_cand, aq_cand = get_trainable_quantizer_quantization_candidates(n)
     else:
@@ -112,12 +91,8 @@
                                                quant_method)
         attributes = fw_info.get_kernel_op_attributes(n.type)
         for attr in attributes:
-<<<<<<< HEAD
-            weight_quantizers.update({attr: quantizer_class(get_trainable_quantizer_weights_config(n),
+            weight_quantizers.update({attr: quantizer_class(get_trainable_quantizer_weights_config(n, wq_cand),
                                                             **qat_config.weight_quantizer_params_override)})
-=======
-            weight_quantizers.update({attr: quantizer_class(get_trainable_quantizer_weights_config(n, wq_cand), **qat_config.weight_quantizer_params_override)})
->>>>>>> 8b7f2786
 
     activation_quantizers = []
     if n.is_activation_quantization_enabled():
@@ -125,22 +100,11 @@
         # single output -> normalize to list of output_shapes
         output_shapes = n.output_shape if isinstance(n.output_shape[0], (list, tuple)) else [n.output_shape]
 
-<<<<<<< HEAD
         quantizer_class = _get_quantizer_class(QuantizationTarget.Activation,
                                                qat_config.activation_training_method,
                                                _quant_method)
 
-        activation_quantizers = [quantizer_class(get_trainable_quantizer_activation_config(n),
+        activation_quantizers = [quantizer_class(get_trainable_quantizer_activation_config(n, aq_cand),
                                                  **qat_config.activation_quantizer_params_override)] * len(output_shapes)
-=======
-        if qat_config.activation_training_method not in method2actquantizer:
-            common.Logger.error(
-                f'Unknown activation quantization training method: {_quant_method}')
-        if _quant_method not in method2actquantizer[qat_config.activation_training_method]:
-            common.Logger.error(
-                f'Unknown activation quantization method: {_quant_method}')
-        quantizer_class = method2actquantizer[qat_config.activation_training_method][_quant_method]
-        activation_quantizers = [quantizer_class(get_trainable_quantizer_activation_config(n, aq_cand), **qat_config.activation_quantizer_params_override)] * len(output_shapes)
->>>>>>> 8b7f2786
 
     return weight_quantizers, activation_quantizers