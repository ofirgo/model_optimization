--- conflicted
+++ resolved
@@ -573,11 +573,7 @@
 
         return self._sort_nodes_in_list(configurable_nodes)
 
-<<<<<<< HEAD
-    def _sort_nodes_in_list(self, nodes_list):
-=======
     def _sort_nodes_in_list(self, nodes_list: List[BaseNode]) -> List[BaseNode]:
->>>>>>> 2f2f5ee8
         """
         Sorts a list of graph nodes according to the order of the nodes in the topological sort of the graph's nodes.
 
