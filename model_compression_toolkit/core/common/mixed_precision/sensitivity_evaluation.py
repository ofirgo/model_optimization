--- conflicted
+++ resolved
@@ -457,18 +457,14 @@
 
     interest_points_nodes = bound_num_interest_points(ip_nodes, num_ip_factor)
 
-<<<<<<< HEAD
-    output_nodes = [n.node for n in graph.get_outputs()]
-    interest_points = [n for n in interest_points_nodes if n not in output_nodes]
-=======
     # We add output layers of the model to interest points
     # in order to consider the model's output in the distance metric computation (and also to make sure
     # all configurable layers are included in the configured mp model for metric computation purposes)
     output_nodes = [n.node for n in graph.get_outputs() if n.node not in interest_points_nodes and
                     (n.node.is_weights_quantization_enabled() or
                      n.node.is_activation_quantization_enabled())]
-    interest_points = interest_points_nodes + output_nodes
->>>>>>> d6db398e
+
+    interest_points = [n for n in interest_points_nodes if n not in output_nodes]
 
     return interest_points
 
