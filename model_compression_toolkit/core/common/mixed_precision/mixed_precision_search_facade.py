--- conflicted
+++ resolved
@@ -19,17 +19,9 @@
 from typing import List
 
 from model_compression_toolkit.core.common import Graph, Logger
-<<<<<<< HEAD
-from model_compression_toolkit.core.common.framework_implementation import FrameworkImplementation
-from model_compression_toolkit.core.common.mixed_precision.kpi import KPI, KPITarget
-from model_compression_toolkit.core.common.mixed_precision.kpi_aggregation_methods import MpKpiAggregation
-from model_compression_toolkit.core.common.mixed_precision.kpi_methods import MpKpiMetric
-from model_compression_toolkit.core.common.mixed_precision.mixed_precision_quantization_config import \
-    MixedPrecisionQuantizationConfigV2
-=======
 from model_compression_toolkit.core.common.mixed_precision.kpi_tools.kpi import KPI
 from model_compression_toolkit.core.common.mixed_precision.kpi_tools.kpi_functions_mapping import kpi_functions_mapping
->>>>>>> e9c25b13
+from model_compression_toolkit.core.common.framework_implementation import FrameworkImplementation
 from model_compression_toolkit.core.common.mixed_precision.mixed_precision_search_manager import MixedPrecisionSearchManager
 from model_compression_toolkit.core.common.mixed_precision.search_methods.linear_programming import \
     mp_integer_programming_search
@@ -48,16 +40,6 @@
 search_methods = {
     BitWidthSearchMethod.INTEGER_PROGRAMMING: mp_integer_programming_search}
 
-<<<<<<< HEAD
-# When adding a KPITarget that we want to consider in our mp search,
-# a matching pair of kpi computation function and a kpi aggregation function should be added to this dictionary
-kpi_functions_factory = {KPITarget.WEIGHTS: (MpKpiMetric.WEIGHTS_SIZE, MpKpiAggregation.SUM),
-                         KPITarget.ACTIVATION: (MpKpiMetric.ACTIVATION_OUTPUT_SIZE, MpKpiAggregation.MAX),
-                         KPITarget.TOTAL: (MpKpiMetric.TOTAL_WEIGHTS_ACTIVATION_SIZE, MpKpiAggregation.TOTAL),
-                         KPITarget.BOPS: (MpKpiMetric.BOPS_COUNT, MpKpiAggregation.SUM)}
-
-=======
->>>>>>> e9c25b13
 
 def search_bit_width(graph_to_search_cfg: Graph,
                      fw_info: FrameworkInfo,
