# Copyright 2022 Sony Semiconductor Israel, Inc. All rights reserved.
#
# Licensed under the Apache License, Version 2.0 (the "License");
# you may not use this file except in compliance with the License.
# You may obtain a copy of the License at
#
#     http://www.apache.org/licenses/LICENSE-2.0
#
# Unless required by applicable law or agreed to in writing, software
# distributed under the License is distributed on an "AS IS" BASIS,
# WITHOUT WARRANTIES OR CONDITIONS OF ANY KIND, either express or implied.
# See the License for the specific language governing permissions and
# limitations under the License.
# ==============================================================================
from enum import Enum
from functools import partial
from typing import List

import numpy as np

from model_compression_toolkit import FrameworkInfo
from model_compression_toolkit.core.common import Graph, BaseNode
from model_compression_toolkit.core.common.constants import BITS_TO_BYTES, FLOAT_BITWIDTH
from model_compression_toolkit.core.common.framework_implementation import FrameworkImplementation
from model_compression_toolkit.core.common.graph.edge import EDGE_SINK_INDEX
from model_compression_toolkit.core.common.graph.virtual_activation_weights_node import VirtualActivationWeightsNode, \
    VirtualSplitWeightsNode, VirtualSplitActivationNode
from model_compression_toolkit.core.common.logger import Logger


def weights_size_kpi(mp_cfg: List[int],
                     graph: Graph,
                     fw_info: FrameworkInfo,
                     fw_impl: FrameworkImplementation) -> np.ndarray:
    """
    Computes a KPIs vector with the respective weights' memory size for the given weight configurable node,
    according to the given mixed-precision configuration.
    If an empty configuration is given, then computes KPI vector for non-configurable nodes.

    Args:
        mp_cfg: A mixed-precision configuration (list of candidates index for each configurable node)
        graph: Graph object.
        fw_info: FrameworkInfo object about the specific framework (e.g., attributes of different layers' weights to quantize).
        fw_impl: FrameworkImplementation object with specific framework methods implementation (not used in this method).

    Returns: A vector of node's weights memory sizes.
    Note that the vector is not necessarily of the same length as the given config.

    """
    weights_memory = []
    mp_nodes = graph.get_configurable_sorted_nodes_names()
    weights_mp_nodes = [n.name for n in graph.get_sorted_weights_configurable_nodes()]

    if len(mp_cfg) == 0:
        # Computing non-configurable nodes KPI
        for n in graph.nodes:
<<<<<<< HEAD
            if n.name not in mp_nodes and n.has_weights_quantization_enabled_candidate():
                if n.name not in weights_mp_nodes \
                        and n.has_weights_quantization_enabled_candidate():
                    node_nbits = n.candidates_quantization_cfg[0].weights_quantization_cfg.weights_n_bits
                    node_weights_memory_in_bytes = _compute_node_weights_memory(n, node_nbits, fw_info)
                    weights_memory.append(node_weights_memory_in_bytes)
                elif not n.reuse:  # pragma: no cover
                    Logger.warning(f"Non-configurable nodes should have a single quantization configuration candidate,"
                                   f"but node {n.name} has {len(n.candidates_quantization_cfg)} candidates. "
                                   f"The node's weights memory is not considered for the weights KPI computation.")
=======
            non_configurable_node = n.name not in weights_mp_nodes \
                                    and n.has_weights_quantization_enabled_candidate() \
                                    and not n.reuse \
                                    and n.is_all_weights_candidates_equal()

            if non_configurable_node:
                node_nbits = n.candidates_quantization_cfg[0].weights_quantization_cfg.weights_n_bits
                node_weights_memory_in_bytes = _compute_node_weights_memory(n, node_nbits, fw_info)
                weights_memory.append(node_weights_memory_in_bytes)
>>>>>>> 040d2140
    else:
        # Go over configurable all nodes that should be taken into consideration when computing the weights KPI.
        for n in graph.get_sorted_weights_configurable_nodes():
            node_idx = mp_nodes.index(n.name)
            node_qc = n.candidates_quantization_cfg[mp_cfg[node_idx]]
            node_nbits = node_qc.weights_quantization_cfg.weights_n_bits

            node_weights_memory_in_bytes = _compute_node_weights_memory(n, node_nbits, fw_info)

            weights_memory.append(node_weights_memory_in_bytes)

    return np.array(weights_memory)


def activation_output_size_kpi(mp_cfg: List[int],
                               graph: Graph,
                               fw_info: FrameworkInfo,
                               fw_impl: FrameworkImplementation) -> np.ndarray:
    """
    Computes a KPIs vector with the respective output memory size for each activation configurable node,
    according to the given mixed-precision configuration.
    If an empty configuration is given, then computes KPI vector for non-configurable nodes.

    Args:
        mp_cfg: A mixed-precision configuration (list of candidates index for each configurable node)
        graph: Graph object.
        fw_info: FrameworkInfo object about the specific framework (e.g., attributes of different layers' weights to quantize)
            (not used in this method).
        fw_impl: FrameworkImplementation object with specific framework methods implementation(not used in this method).

    Returns: A vector of node's activation memory sizes.
    Note that the vector is not necessarily of the same length as the given config.

    """
    activation_memory = []
    mp_nodes = graph.get_configurable_sorted_nodes_names()
    activation_mp_nodes = [n.name for n in graph.get_sorted_activation_configurable_nodes()]

    if len(mp_cfg) == 0:
        # Computing non-configurable nodes KPI
        for n in graph.nodes:
<<<<<<< HEAD
            if n.name not in activation_mp_nodes \
                    and n.has_activation_quantization_enabled_candidate():
                if n.is_all_activation_candidates_equal():
                    node_nbits = n.candidates_quantization_cfg[0].activation_quantization_cfg.activation_n_bits
                    node_activation_memory_in_bytes = _compute_node_activation_memory(n, node_nbits)
                    activation_memory.append(node_activation_memory_in_bytes)
                else:  # pragma: no cover
                    Logger.warning(f"Non-configurable nodes should have a single quantization configuration candidate,"
                                   f"but node {n.name} has {len(n.candidates_quantization_cfg)} candidates. "
                                   f"The node's activation memory is not considered for the weights KPI computation.")
=======
            non_configurable_node = n.name not in activation_mp_nodes \
                                    and n.has_activation_quantization_enabled_candidate() \
                                    and n.is_all_activation_candidates_equal()

            if non_configurable_node:
                node_nbits = n.candidates_quantization_cfg[0].activation_quantization_cfg.activation_n_bits
                node_activation_memory_in_bytes = _compute_node_activation_memory(n, node_nbits)
                activation_memory.append(node_activation_memory_in_bytes)
>>>>>>> 040d2140
    else:
        # Go over all nodes that should be taken into consideration when computing the weights KPI.
        for n in graph.get_sorted_activation_configurable_nodes():
            node_idx = mp_nodes.index(n.name)
            node_qc = n.candidates_quantization_cfg[mp_cfg[node_idx]]
            node_nbits = node_qc.activation_quantization_cfg.activation_n_bits

            node_activation_memory_in_bytes = _compute_node_activation_memory(n, node_nbits)

            activation_memory.append(node_activation_memory_in_bytes)

    return np.array(activation_memory)


def total_weights_activation_kpi(mp_cfg: List[int],
                                 graph: Graph,
                                 fw_info: FrameworkInfo,
                                 fw_impl: FrameworkImplementation) -> np.ndarray:
    """
    Computes KPIs tensor with the respective weights size and output memory size for each activation configurable node,
    according to the given mixed-precision configuration.
    If an empty configuration is given, then computes KPI vector for non-configurable nodes.

    Args:
        mp_cfg: A mixed-precision configuration (list of candidates index for each configurable node)
        graph: Graph object.
        fw_info: FrameworkInfo object about the specific framework (e.g., attributes of different layers' weights to quantize)
            (not used in this method).
        fw_impl: FrameworkImplementation object with specific framework methods implementation(not used in this method).

    Returns: A 2D tensor of nodes' weights memory sizes and activation output memory size.
    Note that the vector is not necessarily of the same length as the given config.

    """
    weights_activation_memory = []
    mp_nodes = graph.get_configurable_sorted_nodes_names()
    weights_mp_nodes = [n.name for n in graph.get_sorted_weights_configurable_nodes()]
    activation_mp_nodes = [n.name for n in graph.get_sorted_activation_configurable_nodes()]

    if len(mp_cfg) == 0:
        # Computing non-configurable nodes KPI
        for n in graph.nodes:

            non_configurable = False
            node_weights_memory_in_bytes, node_activation_memory_in_bytes = 0, 0

            # Non-configurable Weights
            if n.name not in mp_nodes:
                if n.name not in mp_nodes and n.has_weights_quantization_enabled_candidate():
                    if n.name not in weights_mp_nodes \
                            and n.has_weights_quantization_enabled_candidate():
                        node_nbits = n.candidates_quantization_cfg[0].weights_quantization_cfg.weights_n_bits
                        node_weights_memory_in_bytes = _compute_node_weights_memory(n, node_nbits, fw_info)
                        non_configurable = True

                    elif not n.reuse:  # pragma: no cover
                        Logger.warning(
                            f"Non-configurable nodes should have a single quantization configuration candidate,"
                            f"but node {n.name} has {len(n.candidates_quantization_cfg)} candidates. "
                            f"The node's weights memory is not considered for the weights KPI computation.")

            # Non-configurable Activation
            if n.name not in activation_mp_nodes \
                    and n.has_activation_quantization_enabled_candidate():
                if n.is_all_activation_candidates_equal():
                    node_nbits = n.candidates_quantization_cfg[0].activation_quantization_cfg.activation_n_bits
                    node_activation_memory_in_bytes = _compute_node_activation_memory(n, node_nbits)
                    non_configurable = True

                else:  # pragma: no cover
                    Logger.warning(f"Non-configurable nodes should have a single quantization configuration candidate,"  
                                   f"but node {n.name} has {len(n.candidates_quantization_cfg)} candidates. "
                                   f"The node's activation memory is not considered for the weights KPI computation.")

            if non_configurable:
                weights_activation_memory.append(
                    np.array([node_weights_memory_in_bytes, node_activation_memory_in_bytes]))
    else:
        # Go over all nodes that should be taken into consideration when computing the weights or
        # activation KPI (all configurable nodes).
        for node_idx, n in enumerate(graph.get_configurable_sorted_nodes()):
            node_qc = n.candidates_quantization_cfg[mp_cfg[node_idx]]
            node_weights_nbits = node_qc.weights_quantization_cfg.weights_n_bits
            node_activation_nbits = node_qc.activation_quantization_cfg.activation_n_bits

            # Compute node's weights memory (if no weights to quantize then set to 0)
            node_weights_memory_in_bytes = 0
            if n.is_weights_quantization_enabled() and not n.is_all_weights_candidates_equal():
                node_weights_memory_in_bytes = _compute_node_weights_memory(n, node_weights_nbits, fw_info)

            # Compute node's activation memory (if node's activation are not being quantized then set to 0)
            node_activation_memory_in_bytes = 0
            if n.is_activation_quantization_enabled() and not n.is_all_activation_candidates_equal():
                node_activation_memory_in_bytes = _compute_node_activation_memory(n, node_activation_nbits)

            weights_activation_memory.append(np.array([node_weights_memory_in_bytes, node_activation_memory_in_bytes]))

    return np.array(weights_activation_memory)


def bops_kpi(mp_cfg: List[int],
             graph: Graph,
             fw_info: FrameworkInfo,
             fw_impl: FrameworkImplementation,
             set_constraints: bool = True) -> np.ndarray:
    """
    Computes a KPIs vector with the respective bit-operations (BOPS) count for each configurable node,
    according to the given mixed-precision configuration of a virtual graph with composed nodes.

    Args:
        mp_cfg: A mixed-precision configuration (list of candidates index for each configurable node)
        graph: Graph object.
        fw_info: FrameworkInfo object about the specific framework (e.g., attributes of different layers' weights to quantize).
        fw_impl: FrameworkImplementation object with specific framework methods implementation.
        set_constraints: A flag for utilizing the method for KPI computation of a
            given config not for LP formalization purposes.

    Returns: A vector of node's BOPS count.
    Note that the vector is not necessarily of the same length as the given config.

    """

    if not set_constraints:
        return _bops_kpi(mp_cfg,
                         graph,
                         fw_info,
                         fw_impl)

    # BOPs KPI method considers non-configurable nodes, therefore, it doesn't need separate implementation
    # for non-configurable nodes for setting a constraint (no need for separate implementation for len(mp_cfg) = 0).

    virtual_bops_nodes = [n for n in graph.get_topo_sorted_nodes() if isinstance(n, VirtualActivationWeightsNode)]

    mp_nodes = graph.get_configurable_sorted_nodes_names()
    bops = [n.get_bops_count(fw_impl, fw_info, candidate_idx=_get_node_cfg_idx(n, mp_cfg, mp_nodes)) for n in virtual_bops_nodes]

    return np.array(bops)


def _bops_kpi(mp_cfg: List[int],
              graph: Graph,
              fw_info: FrameworkInfo,
              fw_impl: FrameworkImplementation) -> np.ndarray:
    """
    Computes a KPIs vector with the respective bit-operations (BOPS) count for each configurable node,
    according to the given mixed-precision configuration of an original graph.

    Args:
        mp_cfg: A mixed-precision configuration (list of candidates index for each configurable node)
        graph: Graph object.
        fw_info: FrameworkInfo object about the specific framework (e.g., attributes of different layers' weights to quantize).
        fw_impl: FrameworkImplementation object with specific framework methods implementation.

    Returns: A vector of node's BOPS count.

    """

    mp_nodes = graph.get_configurable_sorted_nodes_names()

    # Go over all nodes that should be taken into consideration when computing the BOPS KPI.
    bops = []
    for n in graph.get_topo_sorted_nodes():
        if n.has_weights_to_quantize(fw_info):
            # If node doesn't have weights then its MAC count is 0, and we shouldn't consider it in the BOPS count.
            incoming_edges = graph.incoming_edges(n, sort_by_attr=EDGE_SINK_INDEX)
            if len(incoming_edges) != 1:
                Logger.critical(f"Can't compute BOPS metric for node {n.name} with multiple inputs.")  # pragma: no cover

            input_activation_node = incoming_edges[0].source_node
            if len(graph.out_edges(input_activation_node)) > 1:
                # In the case where the activation node has multiple outgoing edges
                # we don't consider this edge in the BOPS KPI calculation
                continue

            input_activation_node_cfg = input_activation_node.candidates_quantization_cfg[_get_node_cfg_idx(input_activation_node, mp_cfg, mp_nodes)]

            node_mac = fw_impl.get_node_mac_operations(n, fw_info)

            node_qc = n.candidates_quantization_cfg[_get_node_cfg_idx(n, mp_cfg, mp_nodes)]
            node_weights_nbits = node_qc.weights_quantization_cfg.weights_n_bits if \
                node_qc.weights_quantization_cfg.enable_weights_quantization else FLOAT_BITWIDTH
            input_activation_nbits = input_activation_node_cfg.activation_quantization_cfg.activation_n_bits if \
                input_activation_node_cfg.activation_quantization_cfg.enable_activation_quantization else FLOAT_BITWIDTH

            node_bops = node_weights_nbits * input_activation_nbits * node_mac
            bops.append(node_bops)

    return np.array(bops)


def _get_node_cfg_idx(node: BaseNode, mp_cfg: List[int], sorted_configurable_nodes_names: List[str]) -> int:
    """
    Returns the index of a node's quantization configuration candidate according to the given
    mixed-precision configuration. If the node is not configurable, then it must have a single configuration,
    therefore, the index 0 is returned.

    Args:
        node: A node to get its candidate configuration index.
        mp_cfg: A mixed-precision configuration (list of candidates index for each configurable node)
        sorted_configurable_nodes_names: A list of configurable nodes names.

    Returns: An index (integer) of a node's quantization configuration candidate.
    """

    if node.name in sorted_configurable_nodes_names:
        node_idx = sorted_configurable_nodes_names.index(node.name)
        return mp_cfg[node_idx]
    else:
        assert len(node.candidates_quantization_cfg) > 0, \
            "Any node should have at least one candidate configuration."
        return 0


def _get_origin_weights_node(n: BaseNode) -> BaseNode:
    """
    In case we run a KPI computation on a virtual graph,
    this method is used to retrieve the original node out of a virtual weights node,

    Args:
        n: A possibly virtual node.

    Returns: A node from the original (non-virtual) graph which the given node represents.

    """

    if isinstance(n, VirtualActivationWeightsNode):
        return n.original_weights_node
    if isinstance(n, VirtualSplitWeightsNode):
        return n.origin_node

    return n


def _get_origin_activation_node(n: BaseNode) -> BaseNode:
    """
    In case we run a KPI computation on a virtual graph,
    this method is used to retrieve the original node out of a virtual activation node,

    Args:
        n: A possibly virtual node.

    Returns: A node from the original (non-virtual) graph which the given node represents.

    """

    if isinstance(n, VirtualActivationWeightsNode):
        return n.original_activation_node
    if isinstance(n, VirtualSplitActivationNode):
        return n.origin_node

    return n


def _compute_node_weights_memory(n: BaseNode, node_nbits: int, fw_info: FrameworkInfo) -> float:
    """
    Computes the weights' memory of the given node.

    Args:
        n: A node to compute its weights' memory.
        node_nbits: A bit-width in which the node's weights should be quantized.
        fw_info: FrameworkInfo object about the specific framework.

    Returns: The total memory of the node's weights when quantized to the given bit-width.

    """

    origin_node = _get_origin_weights_node(n)

    node_num_weights_params = 0
    for attr in fw_info.get_kernel_op_attributes(origin_node.type):
        if attr is not None:
            node_num_weights_params += origin_node.get_weights_by_keys(attr).flatten().shape[0]

    return node_num_weights_params * node_nbits / BITS_TO_BYTES


def _compute_node_activation_memory(n: BaseNode, node_nbits: int) -> float:
    """
    Computes the activation tensor memory of the given node.

    Args:
        n: A node to compute its activation tensor memory.
        node_nbits: A bit-width in which the node's weights should be quantized.

    Returns: The total memory of the node's activation tensor when quantized to the given bit-width.

    """

    origin_node = _get_origin_activation_node(n)
    node_output_size = origin_node.get_total_output_params()

    return node_output_size * node_nbits / BITS_TO_BYTES


class MpKpiMetric(Enum):
    """
    Defines kpi computation functions that can be used to compute KPI for a given target for a given mp config.
    The enum values can be used to call a function on a set of arguments.

     WEIGHTS_SIZE - applies the weights_size_kpi function

     ACTIVATION_OUTPUT_SIZE - applies the activation_output_size_kpi function

     TOTAL_WEIGHTS_ACTIVATION_SIZE - applies the total_weights_activation_kpi function

     BOPS_COUNT - applies the bops_kpi function

    """

    WEIGHTS_SIZE = partial(weights_size_kpi)
    ACTIVATION_OUTPUT_SIZE = partial(activation_output_size_kpi)
    TOTAL_WEIGHTS_ACTIVATION_SIZE = partial(total_weights_activation_kpi)
    BOPS_COUNT = partial(bops_kpi)

    def __call__(self, *args):
        return self.value(*args)<|MERGE_RESOLUTION|>--- conflicted
+++ resolved
@@ -54,18 +54,6 @@
     if len(mp_cfg) == 0:
         # Computing non-configurable nodes KPI
         for n in graph.nodes:
-<<<<<<< HEAD
-            if n.name not in mp_nodes and n.has_weights_quantization_enabled_candidate():
-                if n.name not in weights_mp_nodes \
-                        and n.has_weights_quantization_enabled_candidate():
-                    node_nbits = n.candidates_quantization_cfg[0].weights_quantization_cfg.weights_n_bits
-                    node_weights_memory_in_bytes = _compute_node_weights_memory(n, node_nbits, fw_info)
-                    weights_memory.append(node_weights_memory_in_bytes)
-                elif not n.reuse:  # pragma: no cover
-                    Logger.warning(f"Non-configurable nodes should have a single quantization configuration candidate,"
-                                   f"but node {n.name} has {len(n.candidates_quantization_cfg)} candidates. "
-                                   f"The node's weights memory is not considered for the weights KPI computation.")
-=======
             non_configurable_node = n.name not in weights_mp_nodes \
                                     and n.has_weights_quantization_enabled_candidate() \
                                     and not n.reuse \
@@ -75,7 +63,6 @@
                 node_nbits = n.candidates_quantization_cfg[0].weights_quantization_cfg.weights_n_bits
                 node_weights_memory_in_bytes = _compute_node_weights_memory(n, node_nbits, fw_info)
                 weights_memory.append(node_weights_memory_in_bytes)
->>>>>>> 040d2140
     else:
         # Go over configurable all nodes that should be taken into consideration when computing the weights KPI.
         for n in graph.get_sorted_weights_configurable_nodes():
@@ -117,18 +104,6 @@
     if len(mp_cfg) == 0:
         # Computing non-configurable nodes KPI
         for n in graph.nodes:
-<<<<<<< HEAD
-            if n.name not in activation_mp_nodes \
-                    and n.has_activation_quantization_enabled_candidate():
-                if n.is_all_activation_candidates_equal():
-                    node_nbits = n.candidates_quantization_cfg[0].activation_quantization_cfg.activation_n_bits
-                    node_activation_memory_in_bytes = _compute_node_activation_memory(n, node_nbits)
-                    activation_memory.append(node_activation_memory_in_bytes)
-                else:  # pragma: no cover
-                    Logger.warning(f"Non-configurable nodes should have a single quantization configuration candidate,"
-                                   f"but node {n.name} has {len(n.candidates_quantization_cfg)} candidates. "
-                                   f"The node's activation memory is not considered for the weights KPI computation.")
-=======
             non_configurable_node = n.name not in activation_mp_nodes \
                                     and n.has_activation_quantization_enabled_candidate() \
                                     and n.is_all_activation_candidates_equal()
@@ -137,7 +112,6 @@
                 node_nbits = n.candidates_quantization_cfg[0].activation_quantization_cfg.activation_n_bits
                 node_activation_memory_in_bytes = _compute_node_activation_memory(n, node_nbits)
                 activation_memory.append(node_activation_memory_in_bytes)
->>>>>>> 040d2140
     else:
         # Go over all nodes that should be taken into consideration when computing the weights KPI.
         for n in graph.get_sorted_activation_configurable_nodes():
