# Copyright 2021 Sony Semiconductor Israel, Inc. All rights reserved.
#
# Licensed under the Apache License, Version 2.0 (the "License");
# you may not use this file except in compliance with the License.
# You may obtain a copy of the License at
#
#     http://www.apache.org/licenses/LICENSE-2.0
#
# Unless required by applicable law or agreed to in writing, software
# distributed under the License is distributed on an "AS IS" BASIS,
# WITHOUT WARRANTIES OR CONDITIONS OF ANY KIND, either express or implied.
# See the License for the specific language governing permissions and
# limitations under the License.
# ==============================================================================
import importlib

# Supported frameworks in MCT:
TENSORFLOW = 'tensorflow'
PYTORCH = 'pytorch'
FOUND_TF = importlib.util.find_spec(TENSORFLOW) is not None and importlib.util.find_spec("tensorflow_model_optimization") is not None
FOUND_TORCH = importlib.util.find_spec("torch") is not None

# Minimal threshold to use for quantization ranges:
MIN_THRESHOLD = (2 ** -28)
EPS = 1e-8
MULTIPLIER_N_BITS = 8

# Quantization attributes:
OUTPUT_SCALE = 'output_scale'
THRESHOLD = 'threshold'
SIGNED = 'is_signed'
CLUSTER_CENTERS = 'cluster_centers'
SCALE_PER_CHANNEL = 'scale_per_channel'
RANGE_MIN = 'range_min'
RANGE_MAX = 'range_max'

# BaseNode attributes
REUSE = 'reuse'
REUSE_GROUP = 'reuse_group'
LAST_AXIS = -1

# Data types:
DATA_TYPE = 'dtype'
FLOAT_32 = 'float32'

# Version
LATEST = 'latest'

# Number of Tensorboard cosine-similarity plots to add:
NUM_SAMPLES_DISTANCE_TENSORBOARD = 20

# num bits for shift negative non linear node
SHIFT_NEGATIVE_NON_LINEAR_NUM_BITS = 16

# Default bitwidth for disabled quantization candidate
FLOAT_BITWIDTH = 32

# In Mixed-Precision, a node can have multiple candidates for weights and activations quantization configuration.
# In order to display a single view of a node (for example, for logging in TensorBoard) we need to track the attributes
# that are shared among different candidates:
WEIGHTS_NBITS_ATTRIBUTE = 'weights_n_bits'
CORRECTED_BIAS_ATTRIBUTE = 'corrected_bias'
ACTIVATION_NBITS_ATTRIBUTE = 'activation_n_bits'


# Quantization Parameters Iterative Search Defaults:
SYMMETRIC_TENSOR_N_ITER = 40
SYMMETRIC_TENSOR_PER_CHANNEL_N_ITER = 15
SYMMETRIC_HISTOGRAM_N_ITER = 20

UNIFORM_TENSOR_N_ITER = 30
UNIFORM_TENSOR_PER_CHANNEL_N_ITER = 10
UNIFORM_HISTOGRAM_N_ITER = 30

SYMMETRIC_TENSOR_N_INTERVALS = 30
SYMMETRIC_TENSOR_PER_CHANNEL_N_INTERVALS = 30
SYMMETRIC_HISTOGRAM_N_INTERVALS = 30

SYMMETRIC_TENSOR_DEC_FREQ = 5
SYMMETRIC_TENSOR_PER_CHANNEL_DEC_FREQ = 3
SYMMETRIC_HISTOGRAM_DEC_FREQ = 4

UNIFORM_TENSOR_N_SAMPLES = 8
UNIFORM_HISTOGRAM_N_SAMPLES = 12

DEFAULT_DEC_FACTOR = (1.02, 0.98)
DEFAULT_TOL = 1e-11
BOTTOM_FACTOR = 0.7
UPPER_FACTOR = 1.2
DEC_RANGE_BOTTOM = 0.97
DEC_RANGE_UPPER = 1.03

# KPI computation parameters
BITS_TO_BYTES = 8.0

# Default threshold for Softmax layer
SOFTMAX_THRESHOLD = 1


# Substitutions node names
VIRTUAL_WEIGHTS_SUFFIX = '_v_weights'
VIRTUAL_ACTIVATION_SUFFIX = '_v_activation'
VIRTUAL_ACTIVATION_WEIGHTS_NODE_PREFIX = 'virtual'

# Quantization config candidate initialization
ACTIVATION_QUANTIZATION_CFG = 'activation_quantization_cfg'
WEIGHTS_QUANTIZATION_CFG = 'weights_quantization_cfg'
QC = 'qc'
OP_CFG = 'op_cfg'
ACTIVATION_QUANTIZATION_FN = 'activation_quantization_fn'
WEIGHTS_QUANTIZATION_FN = 'weights_quantization_fn'
ACTIVATION_QUANT_PARAMS_FN = 'activation_quantization_params_fn'
WEIGHTS_QUANT_PARAMS_FN = 'weights_quantization_params_fn'
WEIGHTS_CHANNELS_AXIS = 'weights_channels_axis'

<<<<<<< HEAD
# Memory graph constants
DUMMY_NODE = 'dummy_node'
DUMMY_TENSOR = 'dummy_tensor'
=======
# GPTQ Parameters
GUMBEL_MAX_ITER = 10000
>>>>>>> a135ddd5
<|MERGE_RESOLUTION|>--- conflicted
+++ resolved
@@ -113,11 +113,9 @@
 WEIGHTS_QUANT_PARAMS_FN = 'weights_quantization_params_fn'
 WEIGHTS_CHANNELS_AXIS = 'weights_channels_axis'
 
-<<<<<<< HEAD
+# GPTQ Parameters
+GUMBEL_MAX_ITER = 10000
+
 # Memory graph constants
 DUMMY_NODE = 'dummy_node'
-DUMMY_TENSOR = 'dummy_tensor'
-=======
-# GPTQ Parameters
-GUMBEL_MAX_ITER = 10000
->>>>>>> a135ddd5
+DUMMY_TENSOR = 'dummy_tensor'