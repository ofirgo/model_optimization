--- conflicted
+++ resolved
@@ -506,11 +506,7 @@
             node: A graph node that wraps the operation for which the MAC count is computed.
             fw_info: FrameworkInfo object with information about the Keras model.
 
-<<<<<<< HEAD
-        Returns: The MAC count og the operation
-=======
         Returns: The MAC count of the operation
->>>>>>> 113f4934
         """
 
         input_shape = node.input_shape
@@ -518,11 +514,7 @@
         kernel_shape = node.get_weights_by_keys(fw_info.get_kernel_op_attributes(node.type)[0]).shape
         output_channel_axis, input_channel_axis = fw_info.kernel_channels_mapping.get(node.type)
 
-<<<<<<< HEAD
-        if node.type is Conv2D or node.type is Conv2DTranspose:
-=======
         if node.type in [Conv2D, Conv2DTranspose]:
->>>>>>> 113f4934
             # (C_out * W_out * H_out) * C_in * (W_kernel * H_kernel)
             return np.prod([x for x in output_shape if x is not None]) * \
                    input_shape[input_channel_axis] * \
