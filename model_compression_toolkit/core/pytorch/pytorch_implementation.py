--- conflicted
+++ resolved
@@ -346,8 +346,7 @@
             return compute_kl_divergence
         elif layer_class == Linear:
             return compute_cs
-<<<<<<< HEAD
-        return lambda x, y: compute_mse(x, y, norm=True, norm_eps=1e-8)
+        return lambda x, y: compute_mse(x, y, norm=False, norm_eps=1e-8)
 
     def get_model_layers_names(self,
                                model: Module) -> List[str]:
@@ -377,7 +376,4 @@
 
         """
 
-        return model.get_submodule(target=layer_name)
-=======
-        return lambda x, y: compute_mse(x, y, norm=False, norm_eps=1e-8)
->>>>>>> 132541a4
+        return model.get_submodule(target=layer_name)