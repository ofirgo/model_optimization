# Copyright 2023 Sony Semiconductor Israel, Inc. All rights reserved.
#
# Licensed under the Apache License, Version 2.0 (the "License");
# you may not use this file except in compliance with the License.
# You may obtain a copy of the License at
#
#     http://www.apache.org/licenses/LICENSE-2.0
#
# Unless required by applicable law or agreed to in writing, software
# distributed under the License is distributed on an "AS IS" BASIS,
# WITHOUT WARRANTIES OR CONDITIONS OF ANY KIND, either express or implied.
# See the License for the specific language governing permissions and
# limitations under the License.
# ==============================================================================
import torch
import torch.nn as nn
from typing import Dict
import numpy as np

from model_compression_toolkit.core.common import Logger, max_power_of_two
from model_compression_toolkit import quantizers_infrastructure as qi
from model_compression_toolkit.core.common.target_platform import QuantizationMethod
from model_compression_toolkit.gptq.common.gptq_config import RoundingType
from model_compression_toolkit.gptq.pytorch.quantizer.base_pytorch_gptq_quantizer import \
    BasePytorchGPTQTrainableQuantizer
from model_compression_toolkit.core.pytorch.utils import to_torch_tensor, torch_tensor_to_numpy
from model_compression_toolkit.gptq.pytorch.quantizer import quant_utils as qutils
from model_compression_toolkit.gptq.common.gptq_constants import PTQ_THRESHOLD, SCALE_PTQ, N_EPOCHS, \
    MAX_ITERATIONS_DEFAULT, SOFT_ROUNDING_GAMMA, SOFT_ROUNDING_ZETA, SOFT_ROUNDING_BETA, GPTQ_ITER, AUXVAR
from model_compression_toolkit.core.common.constants import THRESHOLD, MIN_THRESHOLD
from model_compression_toolkit.quantizers_infrastructure import TrainableQuantizerWeightsConfig
from model_compression_toolkit.quantizers_infrastructure.inferable_infrastructure.common.base_inferable_quantizer import mark_quantizer
from model_compression_toolkit.quantizers_infrastructure.trainable_infrastructure.common.quant_utils import \
    get_threshold_reshape_shape
from model_compression_toolkit.quantizers_infrastructure.trainable_infrastructure.common.base_trainable_quantizer import VariableGroup


def soft_rounding_symmetric_quantizer(input_tensor: torch.Tensor,
                                      auxvar_tensor: torch.Tensor,
                                      threshold_tensor: torch.Tensor,
                                      num_bits: int,
                                      signed: bool,
                                      power_of_two: bool) -> torch.Tensor:
    """
    Quantize a tensor symmetrically for GPTQ quantizers.

    Args:
        input_tensor: Tensor to quantize. values of this tensor are not changed during gptq.
        auxvar_tensor: Tensor that manifests the bit shift of the quantized weights due to gptq training.
        threshold_tensor: Tensor with values to compute the threshold.
        num_bits: Num of bits to use.
        signed: Signedness of the quantization range.
        power_of_two: Whether the threshold should be constrained or not.

    Returns:
        A quantized tensor.
    """

    if power_of_two:
        threshold_tensor = qutils.power_of_two_max(threshold_tensor)
    delta = qutils.calculate_delta(threshold_tensor, num_bits, signed)
    with torch.no_grad():
        input_tensor_int = torch.floor(input_tensor / delta)
    tensor_q = input_tensor_int + auxvar_tensor
    int_threshold = 2 ** (num_bits - int(signed))
    return delta * qutils.ste_clip(tensor_q,
                                   min_val=-int(signed) * int_threshold,
                                   max_val=int_threshold - 1)


@mark_quantizer(quantization_target=qi.QuantizationTarget.Weights,
                quantization_method=[QuantizationMethod.POWER_OF_TWO, QuantizationMethod.SYMMETRIC],
                quantizer_type=RoundingType.SoftQuantizer)
class SymmetricSoftRoundingGPTQ(BasePytorchGPTQTrainableQuantizer):
    """
    Trainable symmetric quantizer to optimize the rounding of the quantized values using a soft quantization method.
    """

    def __init__(self,
                 quantization_config: TrainableQuantizerWeightsConfig,
                 quantization_parameter_learning: bool = False):
        """
        Construct a Pytorch model that utilize a fake weight quantizer of soft-quantizer for symmetric quantizer.

        Args:
            quantization_config: Trainable weights quantizer config.
            quantization_parameter_learning (Bool): Whether to learn the threshold or not
        """

        super().__init__(quantization_config)
        self.num_bits = quantization_config.weights_n_bits
        self.per_channel = quantization_config.weights_per_channel_threshold

        threshold_values = quantization_config.weights_quantization_params[THRESHOLD]
        self.threshold_shape = np.asarray(threshold_values).shape
        self.threshold_values = np.reshape(np.asarray(threshold_values), [-1]) if self.per_channel else float(
            threshold_values)

        self.quantization_axis = quantization_config.weights_channels_axis
        self.power_of_two = quantization_config.weights_quantization_method == QuantizationMethod.POWER_OF_TWO
        self.quantization_parameter_learning = quantization_parameter_learning

        # gamma and zeta are stretch parameters for computing the rectified sigmoind function.
        # See: https://arxiv.org/pdf/2004.10568.pdf
        self.gamma = SOFT_ROUNDING_GAMMA
        self.zeta = SOFT_ROUNDING_ZETA

        self.quantizer_parameters = {}

    def initialize_quantization(self,
                                tensor_shape: torch.Size,
                                name: str,
                                layer: qi.PytorchQuantizationWrapper):
        """
        Add quantizer parameters to the quantizer parameters dictionary

        Args:
            tensor_shape: tensor shape of the quantized tensor.
            name: Tensor name.
            layer: Layer to quantize.
        """
        layer.register_parameter(f"{name}_{GPTQ_ITER}",
                                 nn.Parameter(to_torch_tensor(np.array([0])), requires_grad=False))

        if self.per_channel:
            threshold_tensor = to_torch_tensor(self.threshold_values)
        else:
            threshold_tensor = torch.tensor(self.threshold_values)
        layer.register_parameter(f"{name}_{PTQ_THRESHOLD}",
                                 nn.Parameter(threshold_tensor, requires_grad=False))

        w = layer.layer.weight
        delta = qutils.calculate_delta(threshold_tensor.reshape(self.threshold_shape), self.num_bits, signed=True)
        w_clipped_normed = torch.clip(w / delta, -2**(self.num_bits-1), 2**(self.num_bits-1)-1)
        rest = w_clipped_normed - torch.floor(w_clipped_normed)  # rest of rounding [0, 1)
        # Note that (rest - self.gamma) can't be zero since rest is positive and gamma is negative, so the division
        # is safe
        alpha = -torch.log((self.zeta - self.gamma) / (rest - self.gamma) - 1)  # => sigmoid(alpha) = rest

        layer.register_parameter(f"{name}_{AUXVAR}", nn.Parameter(alpha, requires_grad=True))

        # save the quantizer added parameters for later calculations
        self.add_quantizer_variable(PTQ_THRESHOLD, layer.get_parameter(f"{name}_{PTQ_THRESHOLD}"), VariableGroup.QPARAMS)
        self.add_quantizer_variable(AUXVAR, layer.get_parameter(f"{name}_{AUXVAR}"), VariableGroup.WEIGHTS)
        self.add_quantizer_variable(GPTQ_ITER, layer.get_parameter(f"{name}_{GPTQ_ITER}"), VariableGroup.WEIGHTS)

        if self.quantization_parameter_learning:
            layer.register_parameter(f"{name}_{SCALE_PTQ}",
                                     nn.Parameter(torch.ones_like(torch.Tensor(self.threshold_values)),
                                                  requires_grad=True))
            self.add_quantizer_variable(SCALE_PTQ, layer.get_parameter(f"{name}_{SCALE_PTQ}"), VariableGroup.QPARAMS)


<<<<<<< HEAD
=======
    def get_regularization(self) -> torch.Tensor:
        """
        Computes the regularization term for the soft rounding loss.

        Returns:
            regularization term.
        """

        st = self.get_soft_targets()
        ar_iter = self.get_quantizer_variable(GPTQ_ITER)
        b = self.linear_decay(ar_iter)
        return (1 - torch.pow(torch.abs(st - .5) * 2, b)).sum()

>>>>>>> 99a264c2
    def get_soft_targets(self) -> torch.Tensor:
        """
        Computes the rectified sigmoid function for the quantization target parameters.

        Returns:
            A tensor with the soft rounding targets values.

        """
        scaled_sigmoid = torch.sigmoid(self.get_quantizer_variable(AUXVAR)) * (self.zeta - self.gamma) + self.gamma
        return torch.clip(scaled_sigmoid, min=0, max=1)

    def get_quant_config(self) -> Dict[str, np.ndarray]:
        """
        Returns the config used to edit NodeQuantizationConfig after GPTQ retraining

        Returns:
            A dictionary of attributes the quantize_config retraining has changed during GPTQ retraining.
            Keys must match NodeQuantizationConfig attributes

        """
        old_threshold = torch_tensor_to_numpy(self.get_quantizer_variable(PTQ_THRESHOLD))
        if self.power_of_two:
            old_threshold = max_power_of_two(old_threshold, MIN_THRESHOLD)
        else:
            if self.quantization_parameter_learning:
                scale = torch.reshape(self.get_quantizer_variable(SCALE_PTQ), self.threshold_shape)
                old_threshold = old_threshold * torch_tensor_to_numpy(scale)
        old_threshold = old_threshold.reshape(self.threshold_shape)
        return {THRESHOLD: old_threshold}

    def __call__(self,
                 inputs: nn.Parameter,
                 training: bool) -> torch.Tensor:
        """
        Quantize a tensor.

        Args:
            inputs: Input tensor to quantize.
            training: whether in training mode or not

        Returns:
            quantized tensor
        """
        ar_iter = self.get_quantizer_variable(GPTQ_ITER)
        auxvar = self.get_quantizer_variable(AUXVAR)
        ptq_threshold_tensor = self.get_quantizer_variable(PTQ_THRESHOLD)

        #####################################################
        # Soft Rounding
        #####################################################
        aux_var = self.get_soft_targets()
        if training:
            ar_iter.set_(ar_iter + 1)
        else:
            aux_var = (aux_var >= 0.5).to(auxvar.dtype)

        if self.per_channel:
            reshape_shape = get_threshold_reshape_shape(inputs.shape,
                                                        quant_axis=self.quantization_axis,
                                                        quant_axis_dim=-1)

            ##########################################################
            # Calculate soft rounding targets and optimized threshold
            ##########################################################
            ptq_threshold_tensor_hat = torch.reshape(ptq_threshold_tensor, reshape_shape)

            #####################################################
            # Quantized Input
            #####################################################
            q_tensor = soft_rounding_symmetric_quantizer(input_tensor=inputs,
                                                         auxvar_tensor=aux_var,
                                                         threshold_tensor=ptq_threshold_tensor_hat,
                                                         num_bits=self.num_bits,
                                                         signed=True,
                                                         power_of_two=self.power_of_two)

            if self.quantization_parameter_learning and not self.power_of_two:
                scale = torch.reshape(self.get_quantizer_variable(SCALE_PTQ), reshape_shape)
                q_tensor *= scale

        else:
            q_tensor = soft_rounding_symmetric_quantizer(input_tensor=inputs,
                                                         auxvar_tensor=aux_var,
                                                         threshold_tensor=ptq_threshold_tensor,
                                                         num_bits=self.num_bits,
                                                         signed=True,
                                                         power_of_two=self.power_of_two)

        return q_tensor<|MERGE_RESOLUTION|>--- conflicted
+++ resolved
@@ -150,23 +150,6 @@
                                                   requires_grad=True))
             self.add_quantizer_variable(SCALE_PTQ, layer.get_parameter(f"{name}_{SCALE_PTQ}"), VariableGroup.QPARAMS)
 
-
-<<<<<<< HEAD
-=======
-    def get_regularization(self) -> torch.Tensor:
-        """
-        Computes the regularization term for the soft rounding loss.
-
-        Returns:
-            regularization term.
-        """
-
-        st = self.get_soft_targets()
-        ar_iter = self.get_quantizer_variable(GPTQ_ITER)
-        b = self.linear_decay(ar_iter)
-        return (1 - torch.pow(torch.abs(st - .5) * 2, b)).sum()
-
->>>>>>> 99a264c2
     def get_soft_targets(self) -> torch.Tensor:
         """
         Computes the rectified sigmoid function for the quantization target parameters.
