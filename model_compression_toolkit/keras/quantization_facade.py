--- conflicted
+++ resolved
@@ -230,26 +230,10 @@
         KerasModelValidation(model=in_model,
                              fw_info=fw_info).validate()
 
-<<<<<<< HEAD
-        if target_kpi is None:
-            common.Logger.warning(
-                f"No KPI was passed. Using non mixed-precision compression process with "
-                f"base_config defined in the given hardware model...")
-            return keras_post_training_quantization(in_model,
-                                                    representative_data_gen,
-                                                    n_iter,
-                                                    quant_config,
-                                                    fw_info,
-                                                    network_editor,
-                                                    gptq_config,
-                                                    analyze_similarity,
-                                                    fw_hw_model)
-=======
         if not isinstance(quant_config, MixedPrecisionQuantizationConfig):
             common.Logger.error("Given quantization config to mixed-precision facade is not of type "
                                 "MixedPrecisionQuantizationConfig. Please use keras_post_training_quantization API,"
                                 "or pass a valid mixed precision configuration.")
->>>>>>> 9e5274b5
 
         common.Logger.info("Using experimental mixed-precision quantization. "
                            "If you encounter an issue please file a bug.")
