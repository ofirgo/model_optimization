# Copyright 2021 Sony Semiconductor Israel, Inc. All rights reserved.
#
# Licensed under the Apache License, Version 2.0 (the "License");
# you may not use this file except in compliance with the License.
# You may obtain a copy of the License at
#
#     http://www.apache.org/licenses/LICENSE-2.0
#
# Unless required by applicable law or agreed to in writing, software
# distributed under the License is distributed on an "AS IS" BASIS,
# WITHOUT WARRANTIES OR CONDITIONS OF ANY KIND, either express or implied.
# See the License for the specific language governing permissions and
# limitations under the License.
# ==============================================================================


import unittest

import tensorflow as tf
from tensorflow.keras.layers import PReLU, ELU

import model_compression_toolkit as mct
from model_compression_toolkit import QuantizationErrorMethod, RoundingType
from model_compression_toolkit.core.common.target_platform import QuantizationMethod
from tests.keras_tests.feature_networks_tests.feature_networks.activation_decomposition_test import \
    ActivationDecompositionTest
from tests.keras_tests.feature_networks_tests.feature_networks.activation_relu_bound_to_power_of_2_test import \
    ReLUBoundToPOTNetTest
from tests.keras_tests.feature_networks_tests.feature_networks.add_same_test import AddSameTest
from tests.keras_tests.feature_networks_tests.feature_networks.bias_correction_dw_test import \
    BiasCorrectionDepthwiseTest
from tests.keras_tests.feature_networks_tests.feature_networks.bn_folding_test import Conv2DBNFoldingTest, \
    DepthwiseConv2DBNFoldingTest, DepthwiseConv2DBNFoldingHighMultiplierTest, Conv2DTransposeBNFoldingTest, \
    Conv2DBNConcatnFoldingTest, SeparableConv2DBNFoldingTest
from tests.keras_tests.feature_networks_tests.feature_networks.conv_bn_relu_residual_test import ConvBnReluResidualTest
from tests.keras_tests.feature_networks_tests.feature_networks.decompose_separable_conv_test import \
    DecomposeSeparableConvTest
from tests.keras_tests.feature_networks_tests.feature_networks.experimental_exporter_test import \
    ExportableModelTest
from tests.keras_tests.feature_networks_tests.feature_networks.gptq.gptq_conv import \
    GradientPTQLearnRateZeroConvGroupDilationTest, GradientPTQWeightsUpdateConvGroupDilationTest
from tests.keras_tests.feature_networks_tests.feature_networks.gptq.gptq_test import GradientPTQTest, \
    GradientPTQWeightsUpdateTest, GradientPTQLearnRateZeroTest, GradientPTQWeightedLossTest, \
    GradientPTQNoTempLearningTest, GradientPTQWithDepthwiseTest
from tests.keras_tests.feature_networks_tests.feature_networks.input_scaling_test import InputScalingDenseTest, \
    InputScalingConvTest, InputScalingDWTest, InputScalingZeroPadTest
from tests.keras_tests.feature_networks_tests.feature_networks.linear_collapsing_test import TwoConv2DCollapsingTest, \
    ThreeConv2DCollapsingTest, FourConv2DCollapsingTest, SixConv2DCollapsingTest
from tests.keras_tests.feature_networks_tests.feature_networks.lut_quantizer import LUTWeightsQuantizerTest, \
    LUTActivationQuantizerTest
from tests.keras_tests.feature_networks_tests.feature_networks.mixed_precision_bops_test import \
    MixedPrecisionBopsBasicTest, MixedPrecisionBopsAllWeightsLayersTest, MixedPrecisionWeightsOnlyBopsTest, \
    MixedPrecisionActivationOnlyBopsTest, MixedPrecisionBopsAndWeightsKPITest, MixedPrecisionBopsAndActivationKPITest, \
    MixedPrecisionBopsAndTotalKPITest, MixedPrecisionBopsWeightsActivationKPITest, \
    MixedPrecisionBopsMultipleOutEdgesTest
from tests.keras_tests.feature_networks_tests.feature_networks.mixed_precision_tests import \
    MixedPrecisionActivationSearchTest, MixedPrecisionActivationSearchKPI4BitsAvgTest, \
    MixedPrecisionActivationSearchKPI2BitsAvgTest, MixedPrecisionActivationDepthwiseTest, \
    MixedPrecisionActivationSplitLayerTest, MixedPrecisionActivationOnlyWeightsDisabledTest, \
    MixedPrecisionActivationOnlyTest, MixedPrecisionActivationDepthwise4BitTest, MixedPrecisionActivationAddLayerTest, \
    MixedPrecisionActivationMultipleInputsTest, MixedPrecisionTotalKPISearchTest, \
    MixedPrecisionMultipleKPIsTightSearchTest, MixedPrecisionReducedTotalKPISearchTest
from tests.keras_tests.feature_networks_tests.feature_networks.multi_head_attention_test import MultiHeadAttentionTest
from tests.keras_tests.feature_networks_tests.feature_networks.multi_inputs_to_node_test import MultiInputsToNodeTest
from tests.keras_tests.feature_networks_tests.feature_networks.multiple_inputs_model_test import MultipleInputsModelTest
from tests.keras_tests.feature_networks_tests.feature_networks.multiple_inputs_node_tests import MultipleInputsNodeTests
from tests.keras_tests.feature_networks_tests.feature_networks.multiple_output_nodes_multiple_tensors_test import \
    MultipleOutputNodesMultipleTensors
from tests.keras_tests.feature_networks_tests.feature_networks.multiple_outputs_node_tests import \
    MultipleOutputsNodeTests
from tests.keras_tests.feature_networks_tests.feature_networks.nested_networks.nested_model_multiple_inputs_test import \
    NestedModelMultipleInputsTest
from tests.keras_tests.feature_networks_tests.feature_networks.nested_networks.nested_model_multiple_outputs_test import \
    NestedModelMultipleOutputsTest
from tests.keras_tests.feature_networks_tests.feature_networks.nested_networks.nested_model_unused_inputs_outputs_test import \
    NestedModelUnusedInputsOutputsTest
from tests.keras_tests.feature_networks_tests.feature_networks.nested_networks.nested_test import NestedTest
from tests.keras_tests.feature_networks_tests.feature_networks.network_editor.change_qc_attr_test import \
    ChangeFinalWeightQCAttrTest, ChangeFinalActivationQCAttrTest
from tests.keras_tests.feature_networks_tests.feature_networks.network_editor.edit_error_method_test import \
    EditActivationErrorMethod
from tests.keras_tests.feature_networks_tests.feature_networks.network_editor.edit_qc_test import \
    ChangeCandidatesWeightsQuantConfigAttrTest, ChangeCandidatesActivationQCAttrTest, \
    ChangeFinalsWeightsQuantConfigAttrTest, ChangeFinalsActivationQCAttrTest, \
    ChangeCandidatesActivationQuantizationMethodQCAttrTest, ChangeCandidatesWeightsQuantizationMethodQCAttrTest, \
    ChangeFinalsActivationQuantizationMethodQCAttrTest, ChangeFinalsWeightsQuantizationMethodQCAttrTest
from tests.keras_tests.feature_networks_tests.feature_networks.network_editor.node_filter_test import NameFilterTest, \
    ScopeFilterTest, TypeFilterTest
from tests.keras_tests.feature_networks_tests.feature_networks.output_in_middle_test import OutputInMiddleTest
from tests.keras_tests.feature_networks_tests.feature_networks.qat.qat_test import QATWrappersTest, \
    QuantizationAwareTrainingQuantizersTest, QATWrappersMixedPrecisionCfgTest
from tests.keras_tests.feature_networks_tests.feature_networks.relu_replacement_test import ReluReplacementTest, \
    SingleReluReplacementTest, ReluReplacementWithAddBiasTest
from tests.keras_tests.feature_networks_tests.feature_networks.residual_collapsing_test import ResidualCollapsingTest1, \
    ResidualCollapsingTest2
from tests.keras_tests.feature_networks_tests.feature_networks.reused_layer_mixed_precision_test import \
    ReusedLayerMixedPrecisionTest, ReusedSeparableMixedPrecisionTest
from tests.keras_tests.feature_networks_tests.feature_networks.reused_layer_test import ReusedLayerTest
from tests.keras_tests.feature_networks_tests.feature_networks.reused_separable_test import ReusedSeparableTest
from tests.keras_tests.feature_networks_tests.feature_networks.scale_equalization_test import ScaleEqualizationTest
from tests.keras_tests.feature_networks_tests.feature_networks.second_moment_correction_test import \
    DepthwiseConv2DSecondMomentTest, Conv2DSecondMomentTest, Conv2DTSecondMomentTest, \
    ValueSecondMomentTest, POTSecondMomentTest, NoBNSecondMomentTest, ReusedConvSecondMomentTest, \
    UniformSecondMomentTest
from tests.keras_tests.feature_networks_tests.feature_networks.shift_neg_activation_test import ShiftNegActivationTest, \
    ShiftNegActivationPostAddTest
from tests.keras_tests.feature_networks_tests.feature_networks.softmax_shift_test import SoftmaxShiftTest
from tests.keras_tests.feature_networks_tests.feature_networks.split_concatenate_test import SplitConcatenateTest
from tests.keras_tests.feature_networks_tests.feature_networks.split_conv_bug_test import SplitConvBugTest
from tests.keras_tests.feature_networks_tests.feature_networks.symmetric_threshold_selection_activation_test import \
    SymmetricThresholdSelectionActivationTest, SymmetricThresholdSelectionBoundedActivationTest
from tests.keras_tests.feature_networks_tests.feature_networks.test_depthwise_conv2d_replacement import \
    DwConv2dReplacementTest
from tests.keras_tests.feature_networks_tests.feature_networks.test_kmeans_quantizer import KmeansQuantizerTest, \
    KmeansQuantizerTestManyClasses, KmeansQuantizerNotPerChannelTest
from tests.keras_tests.feature_networks_tests.feature_networks.uniform_range_selection_activation_test import \
    UniformRangeSelectionActivationTest, UniformRangeSelectionBoundedActivationTest
from tests.keras_tests.feature_networks_tests.feature_networks.weights_mixed_precision_tests import \
    MixedPercisionSearchTest, MixedPercisionDepthwiseTest, \
    MixedPercisionSearchKPI4BitsAvgTest, MixedPercisionSearchKPI2BitsAvgTest, MixedPrecisionActivationDisabled, \
    MixedPercisionSearchLastLayerDistanceTest, MixedPercisionSearchActivationKPINonConfNodesTest, \
    MixedPercisionSearchTotalKPINonConfNodesTest
from tests.keras_tests.feature_networks_tests.feature_networks.old_api_test import OldApiTest

layers = tf.keras.layers


class FeatureNetworkTest(unittest.TestCase):

    def test_single_relu_replacement(self):
        SingleReluReplacementTest(self).run_test()

    def test_relu_replacement(self):
        ReluReplacementTest(self).run_test()

    def test_relu_add_bias_replacement(self):
        ReluReplacementWithAddBiasTest(self).run_test()

    def test_depthwise_conv2d_replacement(self):
        DwConv2dReplacementTest(self).run_test()

    def test_edit_error_method(self):
        EditActivationErrorMethod(self).run_test()

    def test_change_qc_attr(self):
        ChangeFinalWeightQCAttrTest(self).run_test()
        ChangeFinalActivationQCAttrTest(self).run_test()

    def test_edit_candidate_qc(self):
        ChangeCandidatesWeightsQuantConfigAttrTest(self).run_test()
        ChangeCandidatesActivationQCAttrTest(self).run_test()
        ChangeCandidatesActivationQuantizationMethodQCAttrTest(self).run_test()
        ChangeCandidatesWeightsQuantizationMethodQCAttrTest(self).run_test()

    def test_edit_final_qc(self):
        ChangeFinalsWeightsQuantConfigAttrTest(self).run_test()
        ChangeFinalsActivationQCAttrTest(self).run_test()
        ChangeFinalsActivationQuantizationMethodQCAttrTest(self).run_test()
        ChangeFinalsWeightsQuantizationMethodQCAttrTest(self).run_test()

    def test_bias_correction_dw(self):
        BiasCorrectionDepthwiseTest(self).run_test()

    def test_lut_quantizer(self):
        LUTWeightsQuantizerTest(self).run_test()
        LUTWeightsQuantizerTest(self, is_symmetric=True).run_test()
        LUTActivationQuantizerTest(self).run_test()


    def test_kmeans_quantizer(self):
        # This test checks that the Kmeans quantization has a different result than symmetric uniform quantization
        KmeansQuantizerTest(self, QuantizationMethod.KMEANS).run_test()
        KmeansQuantizerNotPerChannelTest(self, QuantizationMethod.KMEANS).run_test()

        # This test checks that the LUT- Kmeans quantization has a different result than symmetric uniform quantization
        KmeansQuantizerTest(self, QuantizationMethod.LUT_POT_QUANTIZER).run_test()
        KmeansQuantizerNotPerChannelTest(self, QuantizationMethod.LUT_POT_QUANTIZER).run_test()
        KmeansQuantizerTest(self, QuantizationMethod.LUT_SYM_QUANTIZER).run_test()
        KmeansQuantizerNotPerChannelTest(self, QuantizationMethod.LUT_SYM_QUANTIZER).run_test()

        # In this test we have weights with less unique values than the number of clusters
        KmeansQuantizerTestManyClasses(self, QuantizationMethod.KMEANS, weights_n_bits=8).run_test()

        # In this test we have weights with less unique values than the number of clusters
        KmeansQuantizerTestManyClasses(self, QuantizationMethod.LUT_POT_QUANTIZER,
                                       weights_n_bits=8).run_test()

    def test_reused_separable_mixed_precision(self):
        ReusedSeparableMixedPrecisionTest(self).run_test()

    def test_reused_layer_mixed_precision(self):
        ReusedLayerMixedPrecisionTest(self).run_test()

    def test_reuse_separable(self):
        ReusedSeparableTest(self).run_test()

    def test_mixed_precision_search_kpi_2bits_avg(self):
        MixedPercisionSearchKPI2BitsAvgTest(self).run_test()

    def test_mixed_precision_search_kpi_4bits_avg(self):
        MixedPercisionSearchKPI4BitsAvgTest(self).run_test()

    def test_mixed_precision_search(self):
        MixedPercisionSearchTest(self).run_test()

    def test_mixed_precision_activation_disabled(self):
        MixedPrecisionActivationDisabled(self).run_test()

    def test_mixed_precision_dw(self):
        MixedPercisionDepthwiseTest(self).run_test()

    def test_mixed_precision_search_with_last_layer_distance(self):
        MixedPercisionSearchLastLayerDistanceTest(self).run_test()

    def test_mixed_precision_search_activation_non_conf_nodes(self):
        MixedPercisionSearchActivationKPINonConfNodesTest(self).run_test()

    def test_mixed_precision_search_total_non_conf_nodes(self):
        MixedPercisionSearchTotalKPINonConfNodesTest(self).run_test()

    def test_mixed_precision_activation_search(self):
        MixedPrecisionActivationSearchTest(self).run_test()

    def test_mixed_precision_activation_only(self):
        MixedPrecisionActivationOnlyTest(self).run_test()

    def test_mixed_precision_activation_only_weights_disabled(self):
        MixedPrecisionActivationOnlyWeightsDisabledTest(self).run_test()

    def test_mixed_precision_activation_search_kpi_4bits_avg(self):
        MixedPrecisionActivationSearchKPI4BitsAvgTest(self).run_test()

    def test_mixed_precision_activation_search_kpi_2bits_avg(self):
        MixedPrecisionActivationSearchKPI2BitsAvgTest(self).run_test()

    def test_mixed_precision_activation_dw(self):
        MixedPrecisionActivationDepthwiseTest(self).run_test()

    def test_mixed_precision_activation_dw_4bit(self):
        MixedPrecisionActivationDepthwise4BitTest(self).run_test()

    def test_mixed_precision_activation_add(self):
        MixedPrecisionActivationAddLayerTest(self).run_test()

    def test_mixed_precision_activation_split(self):
        MixedPrecisionActivationSplitLayerTest(self).run_test()

    def test_mixed_precision_activation_multiple_inputs(self):
        MixedPrecisionActivationMultipleInputsTest(self).run_test()

    def test_mixed_precision_total_kpi(self):
        MixedPrecisionTotalKPISearchTest(self).run_test()

    def test_mixed_precision_multiple_kpis_tight(self):
        MixedPrecisionMultipleKPIsTightSearchTest(self).run_test()

    def test_mixed_precision_reduced_total_kpi(self):
        MixedPrecisionReducedTotalKPISearchTest(self).run_test()

    def test_mixed_precision_bops_kpi(self):
        MixedPrecisionBopsBasicTest(self).run_test()
        MixedPrecisionBopsAllWeightsLayersTest(self).run_test()
        MixedPrecisionWeightsOnlyBopsTest(self).run_test()
        MixedPrecisionActivationOnlyBopsTest(self).run_test()
        MixedPrecisionBopsAndWeightsKPITest(self).run_test()
        MixedPrecisionBopsAndActivationKPITest(self).run_test()
        MixedPrecisionBopsAndTotalKPITest(self).run_test()
        MixedPrecisionBopsWeightsActivationKPITest(self).run_test()
        MixedPrecisionBopsMultipleOutEdgesTest(self).run_test()

    def test_name_filter(self):
        NameFilterTest(self).run_test()

    def test_scope_filter(self):
        ScopeFilterTest(self).run_test()

    def test_type_filter(self):
        TypeFilterTest(self).run_test()

    def test_add_same(self):
        AddSameTest(self).run_test()

    def test_scale_equalization(self):
        ScaleEqualizationTest(self, first_op2d=layers.Conv2D(3, 4), second_op2d=layers.Conv2D(3, 4)).run_test()
        ScaleEqualizationTest(self, first_op2d=layers.Conv2D(3, 4), second_op2d=layers.Conv2DTranspose(3, 4)).run_test()
        ScaleEqualizationTest(self, first_op2d=layers.Conv2D(3, 4), second_op2d=layers.DepthwiseConv2D(3, 4)).run_test()

        ScaleEqualizationTest(self, first_op2d=layers.Conv2D(3, 4), second_op2d=layers.Conv2D(3, 4),
                              zero_pad=True).run_test()
        ScaleEqualizationTest(self, first_op2d=layers.Conv2D(3, 4), second_op2d=layers.Conv2DTranspose(3, 4),
                              zero_pad=True).run_test()
        ScaleEqualizationTest(self, first_op2d=layers.Conv2D(3, 4), second_op2d=layers.DepthwiseConv2D(3, 4),
                              zero_pad=True).run_test()

        ScaleEqualizationTest(self, first_op2d=layers.Conv2D(3, 4), second_op2d=layers.Conv2D(3, 4),
                              act_node=tf.nn.relu).run_test()
        ScaleEqualizationTest(self, first_op2d=layers.Conv2D(3, 4), second_op2d=layers.Conv2DTranspose(3, 4),
                              act_node=tf.nn.relu).run_test()
        ScaleEqualizationTest(self, first_op2d=layers.Conv2D(3, 4), second_op2d=layers.DepthwiseConv2D(3, 4),
                              act_node=tf.nn.relu).run_test()

        ScaleEqualizationTest(self, first_op2d=layers.Conv2D(3, 4), second_op2d=layers.Conv2D(3, 4),
                              act_node=tf.nn.relu, zero_pad=True).run_test()
        ScaleEqualizationTest(self, first_op2d=layers.Conv2D(3, 4), second_op2d=layers.Conv2DTranspose(3, 4),
                              act_node=tf.nn.relu, zero_pad=True).run_test()
        ScaleEqualizationTest(self, first_op2d=layers.Conv2D(3, 4), second_op2d=layers.DepthwiseConv2D(3, 4),
                              act_node=tf.nn.relu, zero_pad=True).run_test()

        ScaleEqualizationTest(self, first_op2d=layers.Conv2DTranspose(3, 4), second_op2d=layers.Conv2D(3, 4)).run_test()
        ScaleEqualizationTest(self, first_op2d=layers.DepthwiseConv2D(3, 4), second_op2d=layers.Conv2DTranspose(3, 4)
                              ).run_test()

        ScaleEqualizationTest(self, first_op2d=layers.DepthwiseConv2D(3, 4), second_op2d=layers.Conv2D(3, 4),
                              zero_pad=True).run_test()
        ScaleEqualizationTest(self, first_op2d=layers.Conv2DTranspose(3, 4), second_op2d=layers.Conv2DTranspose(3, 4),
                              zero_pad=True).run_test()

        ScaleEqualizationTest(self, first_op2d=layers.DepthwiseConv2D(3, 4), second_op2d=layers.Conv2D(3, 4),
                              act_node=tf.nn.relu).run_test()
        ScaleEqualizationTest(self, first_op2d=layers.Conv2DTranspose(3, 4), second_op2d=layers.DepthwiseConv2D(3, 4),
                              act_node=tf.nn.relu).run_test()

        ScaleEqualizationTest(self, first_op2d=layers.Conv2DTranspose(3, 4), second_op2d=layers.Conv2DTranspose(3, 4),
                              act_node=tf.nn.relu, zero_pad=True).run_test()
        ScaleEqualizationTest(self, first_op2d=layers.DepthwiseConv2D(3, 4), second_op2d=layers.DepthwiseConv2D(3, 4),
                              act_node=tf.nn.relu, zero_pad=True).run_test()

    def test_multiple_inputs_model(self):
        MultipleInputsModelTest(self).run_test()

    def test_output_in_middle(self):
        OutputInMiddleTest(self).run_test()

    def test_conv_bn_relu_residual(self):
        ConvBnReluResidualTest(self).run_test()

    def test_split_concat(self):
        SplitConcatenateTest(self).run_test()

    def test_multiple_output_nodes_multiple_tensors(self):
        MultipleOutputNodesMultipleTensors(self).run_test()

    def test_reused_layer(self):
        ReusedLayerTest(self).run_test()

    def test_nested_model_multiple_inputs(self):
        NestedModelMultipleInputsTest(self).run_test()

    def test_nested_model_multiple_outputs(self):
        NestedModelMultipleOutputsTest(self).run_test()

    def test_nested_model_unused_inputs_outputs(self):
        NestedModelUnusedInputsOutputsTest(self).run_test()

    def test_nested_model(self):
        NestedTest(self).run_test()
        NestedTest(self, is_inner_functional=False).run_test()

    def test_shift_neg_activation_conv2d(self):
        ShiftNegActivationTest(self, linear_op_to_test=layers.Conv2D(3, 4),
                               activation_op_to_test=layers.Activation('swish'), param_search=True).run_test()
        ShiftNegActivationTest(self, linear_op_to_test=layers.Conv2D(3, 4, strides=3),
                               activation_op_to_test=layers.Activation('swish')).run_test()
        ShiftNegActivationTest(self, linear_op_to_test=layers.Conv2D(3, (3, 4), strides=2),
                               activation_op_to_test=layers.Activation('swish')).run_test()

    def test_shift_neg_activation_conv2d_pad_same(self):
        ShiftNegActivationTest(self, linear_op_to_test=layers.Conv2D(3, (5, 7), padding='same'),
                               activation_op_to_test=layers.Activation('swish')).run_test()
        ShiftNegActivationTest(self, linear_op_to_test=layers.Conv2D(3, (5, 7), padding='same', strides=3),
                               activation_op_to_test=layers.Activation('swish')).run_test()
        ShiftNegActivationTest(self, linear_op_to_test=layers.Conv2D(3, (7, 5), padding='same', strides=4),
                               activation_op_to_test=layers.Activation('swish')).run_test()
        ShiftNegActivationTest(self, linear_op_to_test=layers.Conv2D(3, (8, 10), padding='same', strides=5),
                               activation_op_to_test=layers.Activation('swish')).run_test()
        ShiftNegActivationTest(self, linear_op_to_test=layers.Conv2D(3, (10, 8), padding='same', strides=6),
                               activation_op_to_test=layers.Activation('swish')).run_test()
        ShiftNegActivationTest(self, linear_op_to_test=layers.Conv2D(3, (5, 7), padding='same', strides=(4, 6)),
                               activation_op_to_test=layers.Activation('swish')).run_test()
        ShiftNegActivationTest(self, linear_op_to_test=layers.Conv2D(3, (7, 5), padding='same', strides=(6, 4)),
                               activation_op_to_test=layers.Activation('swish')).run_test()
        ShiftNegActivationTest(self, linear_op_to_test=layers.Conv2D(3, (8, 10), padding='same', strides=(5, 7)),
                               activation_op_to_test=layers.Activation('swish')).run_test()
        ShiftNegActivationTest(self, linear_op_to_test=layers.Conv2D(3, (10, 8), padding='same', strides=(7, 5)),
                               activation_op_to_test=layers.Activation('swish')).run_test()

    def test_shift_neg_activation_pad_conv2d(self):
        ShiftNegActivationTest(self, linear_op_to_test=layers.Conv2D(3, (5, 7)),
                               activation_op_to_test=layers.Activation('swish'),
                               use_pad_layer=True).run_test()
        ShiftNegActivationTest(self, linear_op_to_test=layers.Conv2D(3, (5, 7), strides=3),
                               activation_op_to_test=layers.Activation('swish'),
                               use_pad_layer=True).run_test()
        ShiftNegActivationTest(self, linear_op_to_test=layers.Conv2D(3, (7, 5), strides=4),
                               activation_op_to_test=layers.Activation('swish'),
                               use_pad_layer=True, param_search=True).run_test()
        ShiftNegActivationTest(self, linear_op_to_test=layers.Conv2D(3, (8, 10), strides=5),
                               activation_op_to_test=layers.Activation('swish'),
                               use_pad_layer=True).run_test()
        ShiftNegActivationTest(self, linear_op_to_test=layers.Conv2D(3, (10, 8), strides=6),
                               activation_op_to_test=layers.Activation('swish'),
                               use_pad_layer=True).run_test()

    def test_shift_neg_activation_dense(self):
        ShiftNegActivationTest(self, linear_op_to_test=layers.Dense(3),
                               activation_op_to_test=tf.nn.leaky_relu, input_shape=(8, 3)).run_test()
        ShiftNegActivationTest(self, linear_op_to_test=layers.Dense(4),
                               activation_op_to_test=layers.ReLU(negative_slope=0.99),
                               bypass_op_list=[layers.GlobalAveragePooling2D()]).run_test()

    def test_shift_neg_activation_pad_dense(self):
        ShiftNegActivationTest(self, linear_op_to_test=layers.Dense(3),
                               activation_op_to_test=PReLU(alpha_initializer='ones'), use_pad_layer=True).run_test()
        ShiftNegActivationTest(self, linear_op_to_test=layers.Dense(4),
                               activation_op_to_test=ELU(), use_pad_layer=True).run_test()

    def test_shift_neg_activation_depthwise(self):
        ShiftNegActivationTest(self, linear_op_to_test=layers.DepthwiseConv2D((4, 5)),
                               activation_op_to_test=tf.nn.silu).run_test()
        ShiftNegActivationTest(self, linear_op_to_test=layers.DepthwiseConv2D(5, strides=3),
                               activation_op_to_test=tf.nn.elu).run_test()
        ShiftNegActivationTest(self, linear_op_to_test=layers.DepthwiseConv2D((5, 4), strides=4),
                               activation_op_to_test=tf.nn.leaky_relu).run_test()

    def test_shift_neg_activation_depthwise_pad_same(self):
        ShiftNegActivationTest(self, linear_op_to_test=layers.DepthwiseConv2D(depth_multiplier=1, kernel_size=(7, 8),
                                                                              padding='same', strides=5),
                               activation_op_to_test=layers.Activation('swish')).run_test()
        ShiftNegActivationTest(self, linear_op_to_test=layers.DepthwiseConv2D(depth_multiplier=3, kernel_size=(8, 7),
                                                                              padding='same', strides=6),
                               activation_op_to_test=layers.Activation('gelu')).run_test()
        ShiftNegActivationTest(self, linear_op_to_test=layers.DepthwiseConv2D(kernel_size=4, padding='same'),
                               activation_op_to_test=layers.Activation('selu')).run_test()

    def test_shift_neg_activation_pad_depthwise(self):
        ShiftNegActivationTest(self, linear_op_to_test=layers.DepthwiseConv2D((4, 5)),
                               activation_op_to_test=tf.nn.gelu, use_pad_layer=True).run_test()
        ShiftNegActivationTest(self, linear_op_to_test=layers.DepthwiseConv2D(5, strides=3),
                               activation_op_to_test=tf.nn.selu, use_pad_layer=True).run_test()
        ShiftNegActivationTest(self, linear_op_to_test=layers.DepthwiseConv2D((5, 4), strides=4),
                               activation_op_to_test=tf.nn.swish, use_pad_layer=True).run_test()

    def test_shift_neg_activation_post_add(self):
        ShiftNegActivationPostAddTest(self,
                                      linear_op_to_test=layers.Conv2D(3, 4),
                                      activation_op_to_test=layers.Activation('swish'),
                                      post_add_nbits=7).run_test()

    def test_activation_decomposition(self):
        ActivationDecompositionTest(self, activation_function='swish').run_test()
        ActivationDecompositionTest(self, activation_function='relu').run_test()
        ActivationDecompositionTest(self, activation_function='tanh').run_test()
        ActivationDecompositionTest(self, activation_function='softmax').run_test()

    def test_experimental_exporter(self):
        ExportableModelTest(self).run_test()

    def test_conv2d_bn_concant(self):
        Conv2DBNConcatnFoldingTest(self).run_test()

    def test_activation_scaling_relu6(self):
        ReLUBoundToPOTNetTest(self).run_test()

    def test_layer_activation_softmax_shift(self):
        SoftmaxShiftTest(self, layers.Dense(20, activation='softmax'), None).run_test()

    def test_layer_softmax_shift(self):
        SoftmaxShiftTest(self, layers.Dense(20), layers.Softmax()).run_test()

    def test_function_softmax_shift(self):
        SoftmaxShiftTest(self, layers.Dense(20), tf.nn.softmax).run_test()

    def test_multiple_inputs_node(self):
        MultipleInputsNodeTests(self).run_test()

    def test_multiple_outputs_node(self):
        MultipleOutputsNodeTests(self).run_test()

    def test_conv2dbn_folding(self):
        Conv2DBNFoldingTest(self).run_test()

    def test_residual_collapsing(self):
        ResidualCollapsingTest1(self).run_test()
        ResidualCollapsingTest2(self).run_test()

    def test_separableconv2dbn_folding(self):
        SeparableConv2DBNFoldingTest(self).run_test()

    def test_dwbn_folding(self):
        DepthwiseConv2DBNFoldingTest(self).run_test()

    def test_dwbn_high_multipler_folding(self):
        DepthwiseConv2DBNFoldingHighMultiplierTest(self).run_test()

    def test_conv2dtransposebn_folding(self):
        Conv2DTransposeBNFoldingTest(self).run_test()

    def test_linear_collapsing(self):
        TwoConv2DCollapsingTest(self).run_test()
        ThreeConv2DCollapsingTest(self).run_test()
        FourConv2DCollapsingTest(self).run_test()
        SixConv2DCollapsingTest(self).run_test()

    def test_second_moment(self):
        DepthwiseConv2DSecondMomentTest(self).run_test()
        # DepthwiseConv2DWithMultiplierSecondMomentTest(self).run_test()
        Conv2DSecondMomentTest(self).run_test()
        Conv2DTSecondMomentTest(self).run_test()
        ValueSecondMomentTest(self).run_test()
        POTSecondMomentTest(self).run_test()
        UniformSecondMomentTest(self).run_test()
        ReusedConvSecondMomentTest(self).run_test()
        NoBNSecondMomentTest(self).run_test()

    def test_decompose_separable_conv(self):
        DecomposeSeparableConvTest(self).run_test()

    def test_decompose_separable_conv_high_multiplier(self):
        DecomposeSeparableConvTest(self, depth=2).run_test()

    def test_input_scale(self):
        InputScalingDenseTest(self).run_test()
        InputScalingConvTest(self).run_test()
        InputScalingDWTest(self).run_test()
        InputScalingZeroPadTest(self).run_test()

    def test_multi_input_to_node(self):
        MultiInputsToNodeTest(self).run_test()

    def test_gptq(self):
        # This call removes the effect of @tf.function decoration and executes the decorated function eagerly, which
        # enabled tracing for code coverage.
        tf.config.run_functions_eagerly(True)
        GradientPTQTest(self).run_test()
        GradientPTQTest(self, per_channel=True).run_test()
        GradientPTQTest(self, per_channel=True, hessian_weights=False).run_test()
        GradientPTQTest(self, per_channel=True, log_norm_weights=False).run_test()
        GradientPTQWeightsUpdateTest(self).run_test()
        GradientPTQLearnRateZeroTest(self).run_test()
        GradientPTQWeightedLossTest(self).run_test()
        GradientPTQTest(self,
                        rounding_type=RoundingType.SoftQuantizer,
                        per_channel=False).run_test()
        GradientPTQTest(self,
                        rounding_type=RoundingType.SoftQuantizer,
                        per_channel=True).run_test()
<<<<<<< HEAD
        GradientPTQTest(self,
                        rounding_type=RoundingType.SoftQuantizer,
                        per_channel=True).run_test(experimental_facade=True)
=======
>>>>>>> 99a264c2
        GradientPTQNoTempLearningTest(self,
                                      rounding_type=RoundingType.SoftQuantizer).run_test()
        GradientPTQWeightsUpdateTest(self,
                                     rounding_type=RoundingType.SoftQuantizer).run_test()
        GradientPTQLearnRateZeroTest(self,
                                     rounding_type=RoundingType.SoftQuantizer).run_test()
        GradientPTQWithDepthwiseTest(self,
                                     rounding_type=RoundingType.SoftQuantizer).run_test()

        tf.config.run_functions_eagerly(False)

    # TODO: reuven - new experimental facade needs to be tested regardless the exporter.
    # def test_gptq_new_exporter(self):
    #     self.test_gptq(experimental_exporter=True)

    # Comment out due to problem in Tensorflow 2.8
    # def test_gptq_conv_group(self):
    #     GradientPTQLearnRateZeroConvGroupTest(self).run_test()
    #     GradientPTQWeightsUpdateConvGroupTest(self).run_test()


    def test_gptq_conv_group_dilation(self):
        GradientPTQLearnRateZeroConvGroupDilationTest(self).run_test()
        GradientPTQWeightsUpdateConvGroupDilationTest(self).run_test()
        GradientPTQLearnRateZeroConvGroupDilationTest(self, rounding_type=RoundingType.SoftQuantizer).run_test()
        GradientPTQWeightsUpdateConvGroupDilationTest(self, rounding_type=RoundingType.SoftQuantizer).run_test()

    def test_split_conv_bug(self):
        SplitConvBugTest(self).run_test()

    def test_symmetric_threshold_selection_activation(self):
        SymmetricThresholdSelectionActivationTest(self, QuantizationErrorMethod.NOCLIPPING).run_test()
        SymmetricThresholdSelectionActivationTest(self, QuantizationErrorMethod.MSE).run_test()
        SymmetricThresholdSelectionActivationTest(self, QuantizationErrorMethod.MAE).run_test()
        SymmetricThresholdSelectionActivationTest(self, QuantizationErrorMethod.LP).run_test()
        SymmetricThresholdSelectionActivationTest(self, QuantizationErrorMethod.KL).run_test()

    def test_symmetric_threshold_selection_softmax_activation(self):
        SymmetricThresholdSelectionBoundedActivationTest(self, QuantizationErrorMethod.NOCLIPPING).run_test()
        SymmetricThresholdSelectionBoundedActivationTest(self, QuantizationErrorMethod.MSE).run_test()
        SymmetricThresholdSelectionBoundedActivationTest(self, QuantizationErrorMethod.MAE).run_test()
        SymmetricThresholdSelectionBoundedActivationTest(self, QuantizationErrorMethod.LP).run_test()
        SymmetricThresholdSelectionBoundedActivationTest(self, QuantizationErrorMethod.KL).run_test()

    def test_uniform_range_selection_activation(self):
        UniformRangeSelectionActivationTest(self, QuantizationErrorMethod.NOCLIPPING).run_test()
        UniformRangeSelectionActivationTest(self, QuantizationErrorMethod.MSE).run_test()
        UniformRangeSelectionActivationTest(self, QuantizationErrorMethod.MAE).run_test()
        UniformRangeSelectionActivationTest(self, QuantizationErrorMethod.LP).run_test()
        UniformRangeSelectionActivationTest(self, QuantizationErrorMethod.KL).run_test()

    def test_uniform_range_selection_softmax_activation(self):
        UniformRangeSelectionBoundedActivationTest(self, QuantizationErrorMethod.NOCLIPPING).run_test()
        UniformRangeSelectionBoundedActivationTest(self, QuantizationErrorMethod.MSE).run_test()
        UniformRangeSelectionBoundedActivationTest(self, QuantizationErrorMethod.MAE).run_test()
        UniformRangeSelectionBoundedActivationTest(self, QuantizationErrorMethod.LP).run_test()
        UniformRangeSelectionBoundedActivationTest(self, QuantizationErrorMethod.KL).run_test()

    def test_multi_head_attention(self):
        q_seq_len, kv_seq_len = 5, 6
        q_dim, k_dim, v_dim = 11, 12, 13
        num_heads, qk_proj_dim, v_proj_dim = 3, 4, 7
        attention_axes = [1, 3]
        num_iterations = 9
        for separate_key_value in [False, True]:
            MultiHeadAttentionTest(self, [(q_seq_len, q_dim),
                                          (kv_seq_len, k_dim),
                                          (kv_seq_len, v_dim)],
                                   num_heads, qk_proj_dim, v_proj_dim, None,
                                   separate_key_value=separate_key_value, output_dim=15).run_test()
            input_shapes = [(2, num_iterations, q_seq_len, q_dim),
                            (2, num_iterations, kv_seq_len, k_dim),
                            (2, num_iterations, kv_seq_len, v_dim)]
            MultiHeadAttentionTest(self, input_shapes,
                                   num_heads, qk_proj_dim, v_proj_dim, attention_axes,
                                   separate_key_value=separate_key_value, output_dim=14).run_test()
            MultiHeadAttentionTest(self, input_shapes,
                                   num_heads, qk_proj_dim, v_proj_dim, attention_axes,
                                   separate_key_value=separate_key_value, output_dim=None).run_test()
            MultiHeadAttentionTest(self, input_shapes,
                                   num_heads, qk_proj_dim, v_proj_dim, None,
                                   separate_key_value=separate_key_value, output_dim=14).run_test()

    def test_qat(self):
        QATWrappersTest(self, layers.Conv2D(3, 4, activation='relu'), test_loading=True).run_test()
        QATWrappersTest(self, layers.Conv2D(3, 4, activation='relu'),
                        weights_quantization_method=mct.target_platform.QuantizationMethod.UNIFORM,
                        activation_quantization_method=mct.target_platform.QuantizationMethod.SYMMETRIC).run_test()
        QATWrappersTest(self, layers.Dense(3, activation='relu'),
                        weights_quantization_method=mct.target_platform.QuantizationMethod.UNIFORM,
                        activation_quantization_method=mct.target_platform.QuantizationMethod.UNIFORM).run_test()
        QATWrappersTest(self, layers.Dense(3, activation='relu')).run_test()
        QATWrappersTest(self, layers.Conv2DTranspose(3, 4, activation='relu'), test_loading=True,
                        weights_quantization_method=mct.target_platform.QuantizationMethod.SYMMETRIC,
                        activation_quantization_method=mct.target_platform.QuantizationMethod.SYMMETRIC).run_test()
        QATWrappersTest(self, layers.Conv2DTranspose(3, 4, activation='relu')).run_test()
        # DW-Conv2D are tested under the tests below because an extra check is needed to verify the
        # quantization per channel of its kernel TODO: should be part of the quantizers tests
        QuantizationAwareTrainingQuantizersTest(self).run_test()
        QATWrappersMixedPrecisionCfgTest(self).run_test()
        QATWrappersMixedPrecisionCfgTest(self,kpi_weights=17920 * 4 / 8, kpi_activation=5408 * 4 / 8, expected_mp_cfg=[0, 4, 1, 1]).run_test()

    def test_old_api(self):
        OldApiTest(self).run_test()
        OldApiTest(self, mp_enable=True).run_test()
        OldApiTest(self, mp_enable=True, gptq_enable=True).run_test()
        OldApiTest(self, gptq_enable=True).run_test()


if __name__ == '__main__':
    unittest.main()<|MERGE_RESOLUTION|>--- conflicted
+++ resolved
@@ -544,12 +544,9 @@
         GradientPTQTest(self,
                         rounding_type=RoundingType.SoftQuantizer,
                         per_channel=True).run_test()
-<<<<<<< HEAD
         GradientPTQTest(self,
                         rounding_type=RoundingType.SoftQuantizer,
-                        per_channel=True).run_test(experimental_facade=True)
-=======
->>>>>>> 99a264c2
+                        per_channel=True).run_test()
         GradientPTQNoTempLearningTest(self,
                                       rounding_type=RoundingType.SoftQuantizer).run_test()
         GradientPTQWeightsUpdateTest(self,
