--- conflicted
+++ resolved
@@ -577,13 +577,10 @@
         GradientPTQLearnRateZeroTest(self,
                                      rounding_type=RoundingType.SoftQuantizer,
                                      quantizer_config=SoftQuantizerConfig()).run_test()
-<<<<<<< HEAD
-=======
         GradientPTQWithDepthwiseTest(self,
                                      rounding_type=RoundingType.SoftQuantizer,
                                      quantizer_config=SoftQuantizerConfig()).run_test()
 
->>>>>>> 0cae084a
         tf.config.run_functions_eagerly(False)
 
     # TODO: reuven - new experimental facade needs to be tested regardless the exporter.
