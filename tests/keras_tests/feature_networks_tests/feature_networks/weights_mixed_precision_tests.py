--- conflicted
+++ resolved
@@ -45,12 +45,8 @@
                                            input_scaling=True, activation_channel_equalization=True)
 
     def get_mixed_precision_config(self):
-<<<<<<< HEAD
         return mct.core.MixedPrecisionQuantizationConfig(num_of_images=1,
                                                          target_kpi=self.get_kpi())
-=======
-        return mct.core.MixedPrecisionQuantizationConfig(num_of_images=1)
->>>>>>> f411aac9
 
     def get_input_shapes(self):
         return [[self.val_batch_size, 16, 16, 3]]
@@ -86,11 +82,7 @@
                                            input_scaling=True, activation_channel_equalization=True)
 
     def get_mixed_precision_config(self):
-<<<<<<< HEAD
         return mct.core.MixedPrecisionQuantizationConfig(target_kpi=self.get_kpi())
-=======
-        return mct.core.MixedPrecisionQuantizationConfig()
->>>>>>> f411aac9
 
     def get_kpi(self):
         # Return some KPI (it does not really matter the value here as search_methods is not done,
@@ -105,19 +97,13 @@
         self.unit_test.assertTrue(np.unique(conv_layers[1].weights[0]).flatten().shape[0] <= 8)
 
 
-class MixedPrecisionSearchTest(MixedPercisionBaseTest):
-    def __init__(self, unit_test, distance_metric=MpDistanceWeighting.AVG):
+class MixedPercisionSearchTest(MixedPercisionBaseTest):
+    def __init__(self, unit_test):
         super().__init__(unit_test, val_batch_size=2)
-
-        self.distance_metric = distance_metric
 
     def get_kpi(self):
         # kpi is infinity -> should give best model - 8bits
         return KPI(np.inf)
-
-    def get_mixed_precision_config(self):
-        return mct.core.MixedPrecisionQuantizationConfig(num_of_images=1,
-                                                         distance_weighting_method=self.distance_metric)
 
     def compare(self, quantized_model, float_model, input_x=None, quantization_info=None):
         conv_layers = get_layers_from_model_by_type(quantized_model, layers.Conv2D)
@@ -382,11 +368,7 @@
                                            input_scaling=False, activation_channel_equalization=False)
 
     def get_mixed_precision_config(self):
-<<<<<<< HEAD
         return mct.core.MixedPrecisionQuantizationConfig(target_kpi=self.get_kpi())
-=======
-        return mct.core.MixedPrecisionQuantizationConfig()
->>>>>>> f411aac9
 
 
 class MixedPrecisionActivationDisabled(MixedPercisionBaseTest):
@@ -402,12 +384,8 @@
                                            activation_channel_equalization=False)
 
     def get_mixed_precision_config(self):
-<<<<<<< HEAD
         return mct.core.MixedPrecisionQuantizationConfig(num_of_images=1,
                                                          target_kpi=self.get_kpi())
-=======
-        return mct.core.MixedPrecisionQuantizationConfig(num_of_images=1)
->>>>>>> f411aac9
 
     def get_tpc(self):
         base_config, _, default_config = get_op_quantization_configs()
@@ -440,12 +418,8 @@
 
     def get_mixed_precision_config(self):
         return mct.core.MixedPrecisionQuantizationConfig(num_of_images=1,
-<<<<<<< HEAD
                                                          target_kpi=self.get_kpi(),
-                                                         distance_weighting_method=get_last_layer_weights,
-=======
                                                          distance_weighting_method=MpDistanceWeighting.LAST_LAYER,
->>>>>>> f411aac9
                                                          use_hessian_based_scores=False)
 
     def get_kpi(self):
