--- conflicted
+++ resolved
@@ -45,12 +45,6 @@
 
     def get_fw_hw_model(self):
         return get_quantization_disabled_keras_hw_model("multi_head_attention_test")
-<<<<<<< HEAD
-
-    def get_quantization_config(self):
-        return QuantizationConfig()
-=======
->>>>>>> aea94db6
 
     def get_input_shapes(self):
         if self.separate_key_value:
