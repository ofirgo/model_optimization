# Copyright 2021 Sony Semiconductors Israel, Inc. All rights reserved.
#
# Licensed under the Apache License, Version 2.0 (the "License");
# you may not use this file except in compliance with the License.
# You may obtain a copy of the License at
#
#     http://www.apache.org/licenses/LICENSE-2.0
#
# Unless required by applicable law or agreed to in writing, software
# distributed under the License is distributed on an "AS IS" BASIS,
# WITHOUT WARRANTIES OR CONDITIONS OF ANY KIND, either express or implied.
# See the License for the specific language governing permissions and
# limitations under the License.
# ==============================================================================
import numpy as np
import unittest
from functools import partial
from tensorflow.keras.applications.mobilenet_v2 import MobileNetV2

from model_compression_toolkit.common.mixed_precision.distance_weighting import get_average_weights
from model_compression_toolkit.common.mixed_precision.kpi import KPI, KPITarget
from model_compression_toolkit.common.mixed_precision.mixed_precision_quantization_config import \
    MixedPrecisionQuantizationConfig
from model_compression_toolkit.common.mixed_precision.mixed_precision_search_facade import search_bit_width, \
    BitWidthSearchMethod
from model_compression_toolkit.common.mixed_precision.search_methods.linear_programming import \
    mp_integer_programming_search
from model_compression_toolkit.common.quantization.quantization_analyzer import analyzer_graph
from model_compression_toolkit.common.quantization.quantization_params_generation.qparams_computation import \
    calculate_quantization_params
from model_compression_toolkit.common.quantization.set_node_quantization_config import \
    set_quantization_configuration_to_graph
from model_compression_toolkit.common.model_collector import ModelCollector
from model_compression_toolkit import DEFAULTCONFIG
from model_compression_toolkit.common.similarity_analyzer import compute_mse
from model_compression_toolkit.hardware_models.default_hwm import get_op_quantization_configs
from model_compression_toolkit.hardware_models.keras_hardware_model.keras_default import generate_fhw_model_keras
from model_compression_toolkit.keras.default_framework_info import DEFAULT_KERAS_INFO
from model_compression_toolkit.keras.keras_implementation import KerasImplementation
from tests.common_tests.helpers.generate_test_hw_model import generate_test_hw_model, \
    generate_mixed_precision_test_hw_model


class MockMixedPrecisionSearchManager:
    def __init__(self, layer_to_kpi_mapping):
        self.layer_to_bitwidth_mapping = {0: [0, 1, 2]}
        self.layer_to_kpi_mapping = layer_to_kpi_mapping
        self.compute_metric_fn = lambda x, y: 0
        self.min_kpi = {KPITarget.WEIGHTS: [[1], [1], [1]], KPITarget.ACTIVATION: [[1], [1], [1]]}  # minimal kpi in the tests layer_to_kpi_mapping
        self.compute_kpi_functions = {KPITarget.WEIGHTS: (None, lambda v: [sum(v)]),
                                      KPITarget.ACTIVATION: (None, lambda v: [sum(v)])}

<<<<<<< HEAD
    def compute_kpi_metrix(self, target):
=======
    def compute_kpi_matrix(self, target):
>>>>>>> 2f2f5ee8
        # minus 1 is normalization by the minimal kpi (which is always 1 in this test)
        if target == KPITarget.WEIGHTS:
            kpi_matrix = [np.flip(np.array([kpi.weights_memory - 1 for _, kpi in self.layer_to_kpi_mapping[0].items()]))]
        elif target == KPITarget.ACTIVATION:
            kpi_matrix = [np.flip(np.array([kpi.activation_memory - 1 for _, kpi in self.layer_to_kpi_mapping[0].items()]))]
        else:
            # not supposed to get here
            kpi_matrix = []

        return np.array(kpi_matrix)


class TestLpSearchBitwidth(unittest.TestCase):

    def test_search_weights_only(self):
        target_kpi = KPI(weights_memory=2)
        layer_to_kpi_mapping = {0: {2: KPI(weights_memory=1),
                                    1: KPI(weights_memory=2),
                                    0: KPI(weights_memory=3)}}
        mock_search_manager = MockMixedPrecisionSearchManager(layer_to_kpi_mapping)

        bit_cfg = mp_integer_programming_search(mock_search_manager,
                                                target_kpi=target_kpi)

        self.assertTrue(len(bit_cfg) == 1)
        self.assertTrue(bit_cfg[0] == 1)

        target_kpi = KPI(weights_memory=0)  # Infeasible solution!
        with self.assertRaises(Exception):
            bit_cfg = mp_integer_programming_search(mock_search_manager,
                                                    target_kpi=target_kpi)

        bit_cfg = mp_integer_programming_search(mock_search_manager,
                                                target_kpi=KPI(weights_memory=np.inf))

        self.assertTrue(len(bit_cfg) == 1)
        self.assertTrue(bit_cfg[0] == 2)

    def test_search_activation_only(self):
        target_kpi = KPI(activation_memory=2)
        layer_to_kpi_mapping = {0: {2: KPI(activation_memory=1),
                                    1: KPI(activation_memory=2),
                                    0: KPI(activation_memory=3)}}
        mock_search_manager = MockMixedPrecisionSearchManager(layer_to_kpi_mapping)

        bit_cfg = mp_integer_programming_search(mock_search_manager,
                                                target_kpi=target_kpi)

        self.assertTrue(len(bit_cfg) == 1)
        self.assertTrue(bit_cfg[0] == 1)

        target_kpi = KPI(activation_memory=0)  # Infeasible solution!
        with self.assertRaises(Exception):
            bit_cfg = mp_integer_programming_search(mock_search_manager,
                                                    target_kpi=target_kpi)

        bit_cfg = mp_integer_programming_search(mock_search_manager,
                                                target_kpi=KPI(activation_memory=np.inf))

        self.assertTrue(len(bit_cfg) == 1)
        self.assertTrue(bit_cfg[0] == 2)

    def test_search_weights_and_activation(self):
        target_kpi = KPI(weights_memory=2, activation_memory=2)
        layer_to_kpi_mapping = {0: {2: KPI(weights_memory=1, activation_memory=1),
                                    1: KPI(weights_memory=2, activation_memory=2),
                                    0: KPI(weights_memory=3, activation_memory=3)}}
        mock_search_manager = MockMixedPrecisionSearchManager(layer_to_kpi_mapping)

        bit_cfg = mp_integer_programming_search(mock_search_manager,
                                                target_kpi=target_kpi)

        self.assertTrue(len(bit_cfg) == 1)
        self.assertTrue(bit_cfg[0] == 1)

        target_kpi = KPI(weights_memory=0, activation_memory=0)  # Infeasible solution!
        with self.assertRaises(Exception):
            bit_cfg = mp_integer_programming_search(mock_search_manager,
                                                    target_kpi=target_kpi)

        bit_cfg = mp_integer_programming_search(mock_search_manager,
                                                target_kpi=KPI(weights_memory=np.inf, activation_memory=np.inf))

        self.assertTrue(len(bit_cfg) == 1)
        self.assertTrue(bit_cfg[0] == 2)


class TestSearchBitwidthConfiguration(unittest.TestCase):

    def test_search_engine(self):
        qc = MixedPrecisionQuantizationConfig(DEFAULTCONFIG,
                                              compute_mse,
                                              get_average_weights,
                                              num_of_images=1)

        base_config, mixed_precision_cfg_list = get_op_quantization_configs()
        base_config = base_config.clone_and_edit(enable_activation_quantization=False)
        hw_model = generate_mixed_precision_test_hw_model(
            base_cfg=base_config,
            mp_bitwidth_candidates_list=[(c.weights_n_bits, c.activation_n_bits) for c in mixed_precision_cfg_list])
        fw_hw_model = generate_fhw_model_keras(name="bitwidth_cfg_test", hardware_model=hw_model)
        fw_info = DEFAULT_KERAS_INFO
        in_model = MobileNetV2()
        keras_impl = KerasImplementation()

        def dummy_representative_dataset():
            return None

        graph = keras_impl.model_reader(in_model, dummy_representative_dataset)  # model reading
        graph.set_fw_info(fw_info)
        graph.set_fw_hw_model(fw_hw_model)
        graph = set_quantization_configuration_to_graph(graph=graph,
                                                        quant_config=qc)

        for node in graph.nodes:
            node.prior_info = keras_impl.get_node_prior_info(node=node,
                                                             fw_info=fw_info,
                                                             graph=graph)

        analyzer_graph(keras_impl.attach_sc_to_node,
                       graph,
                       fw_info)

        mi = ModelCollector(graph,
                            fw_info=DEFAULT_KERAS_INFO,
                            fw_impl=keras_impl)

        for i in range(10):
            mi.infer([np.random.randn(1, 224, 224, 3)])

        calculate_quantization_params(graph,
                                      fw_info,
                                      fw_impl=keras_impl)
        keras_sens_eval = partial(keras_impl.get_sensitivity_evaluation_fn,
                                  representative_data_gen=lambda: [np.random.random((1, 224, 224, 3))],
                                  fw_info=fw_info)

        cfg = search_bit_width(graph,
                               qc,
                               DEFAULT_KERAS_INFO,
                               KPI(np.inf),
                               keras_sens_eval,
                               BitWidthSearchMethod.INTEGER_PROGRAMMING)

        with self.assertRaises(Exception):
            cfg = search_bit_width(graph,
                                   qc,
                                   DEFAULT_KERAS_INFO,
                                   KPI(np.inf),
                                   keras_sens_eval,
                                   None)

        with self.assertRaises(Exception):
            cfg = search_bit_width(graph,
                                   qc,
                                   DEFAULT_KERAS_INFO,
                                   None,
                                   keras_sens_eval,
                                   BitWidthSearchMethod.INTEGER_PROGRAMMING)


if __name__ == '__main__':
    unittest.main()<|MERGE_RESOLUTION|>--- conflicted
+++ resolved
@@ -50,11 +50,7 @@
         self.compute_kpi_functions = {KPITarget.WEIGHTS: (None, lambda v: [sum(v)]),
                                       KPITarget.ACTIVATION: (None, lambda v: [sum(v)])}
 
-<<<<<<< HEAD
-    def compute_kpi_metrix(self, target):
-=======
     def compute_kpi_matrix(self, target):
->>>>>>> 2f2f5ee8
         # minus 1 is normalization by the minimal kpi (which is always 1 in this test)
         if target == KPITarget.WEIGHTS:
             kpi_matrix = [np.flip(np.array([kpi.weights_memory - 1 for _, kpi in self.layer_to_kpi_mapping[0].items()]))]
