--- conflicted
+++ resolved
@@ -18,23 +18,9 @@
 import model_compression_toolkit as mct
 
 from tests.common_tests.helpers.generate_test_tp_model import generate_test_tp_model, \
-<<<<<<< HEAD
-    generate_mixed_precision_test_tp_model, generate_tp_model_with_activation_mp
-from model_compression_toolkit.core.tpc_models.default_tpc.latest import generate_keras_tpc
-from packaging import version
-
-if version.parse(tf.__version__) < version.parse("2.6"):
-    from tensorflow.keras.layers import Conv2D, DepthwiseConv2D, Dense, Reshape, ZeroPadding2D, \
-        Dropout, MaxPooling2D, Activation, ReLU, Add, PReLU, Flatten, Cropping2D, Permute, LeakyReLU, Subtract, Multiply
-else:
-    from keras.layers import Conv2D, DepthwiseConv2D, Dense, Reshape, ZeroPadding2D, \
-    Dropout, MaxPooling2D, Activation, ReLU, Add, PReLU, Flatten, Cropping2D, Permute, LeakyReLU, Subtract, Multiply, \
-    Conv2DTranspose
-=======
     generate_mixed_precision_test_tp_model, generate_tp_model_with_activation_mp, generate_test_tpc
 from model_compression_toolkit.core.tpc_models.default_tpc.latest import generate_keras_tpc
 from keras.layers import Conv2DTranspose
->>>>>>> feed3171
 
 tp = mct.target_platform
 
@@ -85,67 +71,6 @@
 def get_tpc_with_activation_mp_keras(base_config, mp_bitwidth_candidates_list, name):
     mp_tp_model = generate_tp_model_with_activation_mp(base_cfg=base_config,
                                                        mp_bitwidth_candidates_list=mp_bitwidth_candidates_list)
-<<<<<<< HEAD
-    return _generate_keras_mp_with_activation_tpc(name=name, tp_model=mp_tp_model)
-
-
-def _generate_keras_mp_with_activation_tpc(name: str, tp_model: tp.TargetPlatformModel):
-    """
-    This is a TESTS ONLY method to generate a Keras TPC that supports activation mixed precision.
-    It should only be used inside the get_tpc_with_activation_mp_keras method and not as a separate method in
-    specific tests.
-    """
-
-    keras_tpc = tp.TargetPlatformCapabilities(tp_model, name=name)
-
-    with keras_tpc:
-        tp.OperationsSetToLayers("NoQuantization", [Reshape,
-                                                    tf.reshape,
-                                                    Permute,
-                                                    tf.transpose,
-                                                    Flatten,
-                                                    Cropping2D,
-                                                    ZeroPadding2D,
-                                                    Dropout,
-                                                    MaxPooling2D,
-                                                    tf.split,
-                                                    tf.quantization.fake_quant_with_min_max_vars,
-                                                    tf.math.argmax,
-                                                    tf.shape,
-                                                    tf.math.equal,
-                                                    tf.gather,
-                                                    tf.cast,
-                                                    tf.compat.v1.gather,
-                                                    tf.nn.top_k,
-                                                    tf.__operators__.getitem,
-                                                    tf.compat.v1.shape])
-
-        tp.OperationsSetToLayers("Conv", [Conv2D,
-                                          DepthwiseConv2D,
-                                          tf.nn.conv2d,
-                                          tf.nn.depthwise_conv2d,
-                                          Conv2DTranspose,
-                                          tf.nn.conv2d_transpose])
-        tp.OperationsSetToLayers("FullyConnected", [Dense])
-        tp.OperationsSetToLayers("AnyReLU", [tf.nn.relu,
-                                             tf.nn.relu6,
-                                             tf.nn.leaky_relu,
-                                             ReLU,
-                                             LeakyReLU,
-                                             tp.LayerFilterParams(Activation, activation="relu"),
-                                             tp.LayerFilterParams(Activation, activation="leaky_relu")])
-        tp.OperationsSetToLayers("Add", [tf.add, Add])
-        tp.OperationsSetToLayers("Sub", [tf.subtract, Subtract])
-        tp.OperationsSetToLayers("Mul", [tf.math.multiply, Multiply])
-        tp.OperationsSetToLayers("Div", [tf.math.divide])
-        tp.OperationsSetToLayers("PReLU", [PReLU])
-        tp.OperationsSetToLayers("Swish", [tf.nn.swish, tp.LayerFilterParams(Activation, activation="swish")])
-        tp.OperationsSetToLayers("Sigmoid", [tf.nn.sigmoid, tp.LayerFilterParams(Activation, activation="sigmoid")])
-        tp.OperationsSetToLayers("Tanh", [tf.nn.tanh, tp.LayerFilterParams(Activation, activation="tanh")])
-        tp.OperationsSetToLayers("Input", [InputLayer])
-
-    return keras_tpc
-=======
 
     op_sets_to_layer_add = {
         "Input": [InputLayer],
@@ -155,5 +80,4 @@
     return generate_test_tpc(name=name,
                              tp_model=mp_tp_model,
                              base_tpc=generate_keras_tpc(name=f"base_{name}", tp_model=mp_tp_model),
-                             op_sets_to_layer_add=op_sets_to_layer_add)
->>>>>>> feed3171
+                             op_sets_to_layer_add=op_sets_to_layer_add)