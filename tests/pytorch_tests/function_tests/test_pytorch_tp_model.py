--- conflicted
+++ resolved
@@ -219,15 +219,14 @@
                 tp.OperationsSetToLayers('opsetB', [LayerFilterParams(torch.nn.Softmax, dim=2)])
         self.assertEqual('Found layer Softmax(dim=2) in more than one OperatorsSet', str(e.exception))
 
-<<<<<<< HEAD
     # TODO: bring back the test if we decide that this needs to be enforced by the TPC during initialization
     # def test_opset_not_in_tp(self):
-    #     default_qco = schema.QuantizationConfigOptions(tuple([TEST_QC]))
-    #     hm = schema.TargetPlatformModel(default_qco,
+    #     default_qco = schema.QuantizationConfigOptions(quantization_configurations=tuple([TEST_QC]))
+    #     hm = schema.TargetPlatformModel(default_qco=default_qco,
     #                                     tpc_minor_version=None,
     #                                     tpc_patch_version=None,
     #                                     tpc_platform_type=None,
-    #                                     operator_set=tuple([schema.OperatorsSet("opA")]),
+    #                                     operator_set=tuple([schema.OperatorsSet(name="opA")]),
     #                                     add_metadata=False)
     #     hm_pytorch = tp.TargetPlatformCapabilities(hm)
     #     with self.assertRaises(Exception) as e:
@@ -236,23 +235,6 @@
     #     self.assertEqual(
     #         'conv is not defined in the target platform model that is associated with the target platform capabilities.',
     #         str(e.exception))
-=======
-    def test_opset_not_in_tp(self):
-        default_qco = schema.QuantizationConfigOptions(quantization_configurations=tuple([TEST_QC]))
-        hm = schema.TargetPlatformModel(default_qco=default_qco,
-                                        tpc_minor_version=None,
-                                        tpc_patch_version=None,
-                                        tpc_platform_type=None,
-                                        operator_set=tuple([schema.OperatorsSet(name="opA")]),
-                                        add_metadata=False)
-        hm_pytorch = tp.TargetPlatformCapabilities(hm)
-        with self.assertRaises(Exception) as e:
-            with hm_pytorch:
-                tp.OperationsSetToLayers("conv", [torch.nn.Conv2d])
-        self.assertEqual(
-            'conv is not defined in the target platform model that is associated with the target platform capabilities.',
-            str(e.exception))
->>>>>>> 20fa29fe
 
     def test_pytorch_fusing_patterns(self):
         default_qco = schema.QuantizationConfigOptions(quantization_configurations=tuple(
@@ -315,7 +297,6 @@
                                                                         target_platform_capabilities=tpc,
                                                                         core_config=core_config)
 
-    # TODO: modify the tests once implementing the default TPC API
     def test_get_pytorch_supported_version(self):
         tpc = mct.get_target_platform_capabilities(PYTORCH, DEFAULT_TP_MODEL)  # Latest
         self.assertTrue(tpc.tp_model.tpc_minor_version == 1)
