--- conflicted
+++ resolved
@@ -13,9 +13,6 @@
 # limitations under the License.
 # ==============================================================================
 import unittest
-import model_compression_toolkit as mct
-from model_compression_toolkit.constants import PYTORCH
-from model_compression_toolkit.target_platform_capabilities.constants import IMX500_TP_MODEL
 from model_compression_toolkit.core.common.graph.functional_node import FunctionalNode
 from model_compression_toolkit.core.keras.constants import FUNCTION
 
@@ -37,7 +34,6 @@
 
     @staticmethod
     def get_tpc_default_16bit():
-<<<<<<< HEAD
         tpc = get_tp_model()
         base_cfg_16 = [c for c in get_config_options_by_operators_set(tpc,
                                                                       OperatorSetNames.OPSET_MUL.value).quantization_configurations
@@ -55,15 +51,6 @@
                 OperatorSetNames.OPSET_TANH.value: qco_16,
             })
 
-=======
-        tpc = mct.get_target_platform_capabilities(PYTORCH, IMX500_TP_MODEL, 'v3')
-        # Force Mul base_config to 16bit only
-        mul_op_set = get_op_set('Mul', tpc.tp_model.operator_set)
-        base_config = [l for l in mul_op_set.qc_options.quantization_configurations if l.activation_n_bits == 16][0]
-        tpc.layer2qco[torch.multiply] = tpc.layer2qco[torch.multiply].copy(
-            update={'quantization_configurations': mul_op_set.qc_options.quantization_configurations,
-                    'base_config': base_config})
->>>>>>> afed6e31
         return tpc
 
     def test_config_filtering(self):
