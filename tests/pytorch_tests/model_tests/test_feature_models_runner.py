--- conflicted
+++ resolved
@@ -17,12 +17,9 @@
 from tests.pytorch_tests.model_tests.feature_models.add_net_test import AddNetTest
 from tests.pytorch_tests.model_tests.feature_models.add_same_test import AddSameNetTest
 from tests.pytorch_tests.model_tests.feature_models.bn_folding_test import BNFoldingNetTest
-<<<<<<< HEAD
+from tests.pytorch_tests.model_tests.feature_models.dynamic_size_inputs_test import ReshapeNetTest
 from tests.pytorch_tests.model_tests.feature_models.mixed_precision_activation_test import \
     MixedPercisionActivationSearch8Bit, MixedPercisionActivationSearch2Bit, MixedPercisionActivationSearch4Bit
-=======
-from tests.pytorch_tests.model_tests.feature_models.dynamic_size_inputs_test import ReshapeNetTest
->>>>>>> fdc38642
 from tests.pytorch_tests.model_tests.feature_models.relu_bound_test import ReLUBoundToPOTNetTest, \
     HardtanhBoundToPOTNetTest
 from tests.pytorch_tests.model_tests.feature_models.test_softmax_shift import SoftmaxLayerNetTest, \
@@ -227,37 +224,6 @@
         """
         MixedPercisionSearch2Bit(self).run_test()
 
-<<<<<<< HEAD
-    def test_mixed_precision_4bit(self):
-        """
-        This test checks the Mixed Precision search.
-        """
-        MixedPercisionSearch4Bit(self).run_test()
-
-    def test_mixed_precision_activation_disabled(self):
-        """
-        This test checks the Mixed Precision search.
-        """
-        MixedPercisionActivationDisabledTest(self).run_test()
-
-    def test_mixed_precision_activation_8bit(self):
-        """
-        This test checks the activation Mixed Precision search.
-        """
-        MixedPercisionActivationSearch8Bit(self).run_test()
-
-    def test_mixed_precision_activation_2bit(self):
-        """
-        This test checks the activation Mixed Precision search.
-        """
-        MixedPercisionActivationSearch2Bit(self).run_test()
-
-    def test_mixed_precision_activation_4bit(self):
-        """
-        This test checks the activation Mixed Precision search.
-        """
-        MixedPercisionActivationSearch4Bit(self).run_test()
-=======
     def test_reshape_net(self):
         """
         This tests checks the 'reshape_with_static_shapes' substitution.
@@ -265,7 +231,36 @@
         We check that the model after conversion replaces the attributes with static-list-of-ints attributes.
         """
         ReshapeNetTest(self).run_test()
->>>>>>> fdc38642
+
+    def test_mixed_precision_4bit(self):
+        """
+        This test checks the Mixed Precision search.
+        """
+        MixedPercisionSearch4Bit(self).run_test()
+
+    def test_mixed_precision_activation_disabled(self):
+        """
+        This test checks the Mixed Precision search.
+        """
+        MixedPercisionActivationDisabledTest(self).run_test()
+
+    def test_mixed_precision_activation_8bit(self):
+        """
+        This test checks the activation Mixed Precision search.
+        """
+        MixedPercisionActivationSearch8Bit(self).run_test()
+
+    def test_mixed_precision_activation_2bit(self):
+        """
+        This test checks the activation Mixed Precision search.
+        """
+        MixedPercisionActivationSearch2Bit(self).run_test()
+
+    def test_mixed_precision_activation_4bit(self):
+        """
+        This test checks the activation Mixed Precision search.
+        """
+        MixedPercisionActivationSearch4Bit(self)
 
 
 if __name__ == '__main__':
