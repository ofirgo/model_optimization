--- conflicted
+++ resolved
@@ -83,13 +83,8 @@
 
     def get_network_editor(self):
         return [EditRule(filter=NodeNameFilter(self.node_to_change_name),
-<<<<<<< HEAD
                          action=ChangeCandidatesWeightsQuantizationMethod(
-                             weights_quantization_method=mct.QuantizationMethod.LUT_QUANTIZER))]
-=======
-                         action=ChangeCandidtaesWeightsQuantizationMethod(
                              weights_quantization_method=hw_model.QuantizationMethod.LUT_QUANTIZER))]
->>>>>>> 074d1dfd
 
     def create_inputs_shape(self):
         return [[self.val_batch_size, 3, 16, 16], [self.val_batch_size, 3, 16, 16]]
